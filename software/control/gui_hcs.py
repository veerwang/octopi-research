--- conflicted
+++ resolved
@@ -88,15 +88,10 @@
 
     def __init__(self, is_simulation=False, live_only_mode=False, *args, **kwargs):
         super().__init__(*args, **kwargs)
-<<<<<<< HEAD
         self.log = squid.logging.get_logger(self.__class__.__name__)
-        self.performance_mode = performance_mode or PERFORMANCE_MODE
-=======
-
         self.live_only_mode = live_only_mode or LIVE_ONLY_MODE
         self.performance_mode = False
         self.napari_connections = {}
->>>>>>> 3f4088cc
 
         self.loadObjects(is_simulation)
 
