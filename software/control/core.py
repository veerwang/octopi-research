--- conflicted
+++ resolved
@@ -747,12 +747,8 @@
         self.x_microstepping = MICROSTEPPING_DEFAULT_X
         self.y_microstepping = MICROSTEPPING_DEFAULT_Y
         self.z_microstepping = MICROSTEPPING_DEFAULT_Z
-<<<<<<< HEAD
         self.w_microstepping = MICROSTEPPING_DEFAULT_W
-        self.click_to_move = False
-=======
-        self.click_to_move = ENABLE_CLICK_TO_MOVE_BY_DEFAULT # default on when acquisition not running
->>>>>>> 40b3d0ee
+        self.click_to_move = ENABLE_CLICK_TO_MOVE_BY_DEFAULT # default on when acquisition not runnin
         self.theta_microstepping = MICROSTEPPING_DEFAULT_THETA
         self.enable_joystick_button_action = True
 
