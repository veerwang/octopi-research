--- conflicted
+++ resolved
@@ -305,11 +305,6 @@
             # TODO(imo): Since this issues multiple commands, there's no way to check for and abort failed
             # ones mid-move.
             self.send_command(cmd)
-<<<<<<< HEAD
-            n_microsteps_abs = n_microsteps_abs - n_microsteps_partial_abs
-=======
->>>>>>> 6ba122d3
-
             n_microsteps_abs = n_microsteps_abs - n_microsteps_partial_abs
         n_microsteps = direction * n_microsteps_abs
         payload = self._int_to_payload(n_microsteps, 4)
@@ -320,12 +315,9 @@
         cmd[4] = (payload >> 8) & 0xff
         cmd[5] = payload & 0xff
         self.send_command(cmd)
-<<<<<<< HEAD
-=======
 
     def move_x_usteps(self,usteps):
         self._move_axis_usteps(usteps, CMD_SET.MOVE_X, STAGE_MOVEMENT_SIGN_X)
->>>>>>> 6ba122d3
 
     def move_x_to_usteps(self,usteps):
         payload = self._int_to_payload(usteps,4)
@@ -338,35 +330,7 @@
         self.send_command(cmd)
 
     def move_y_usteps(self,usteps):
-<<<<<<< HEAD
-        direction = STAGE_MOVEMENT_SIGN_Y*np.sign(usteps)
-        n_microsteps_abs = abs(usteps)
-        # if n_microsteps_abs exceed the max value that can be sent in one go
-        while n_microsteps_abs >= (2**32)/2:
-            n_microsteps_partial_abs = (2**32)/2 - 1
-            n_microsteps_partial = direction*n_microsteps_partial_abs
-            payload = self._int_to_payload(n_microsteps_partial,4)
-            cmd = bytearray(self.tx_buffer_length)
-            cmd[1] = CMD_SET.MOVE_Y
-            cmd[2] = payload >> 24
-            cmd[3] = (payload >> 16) & 0xff
-            cmd[4] = (payload >> 8) & 0xff
-            cmd[5] = payload & 0xff
-            self.send_command(cmd)
-            n_microsteps_abs = n_microsteps_abs - n_microsteps_partial_abs
-
-        n_microsteps = direction*n_microsteps_abs
-        payload = self._int_to_payload(n_microsteps,4)
-        cmd = bytearray(self.tx_buffer_length)
-        cmd[1] = CMD_SET.MOVE_Y
-        cmd[2] = payload >> 24
-        cmd[3] = (payload >> 16) & 0xff
-        cmd[4] = (payload >> 8) & 0xff
-        cmd[5] = payload & 0xff
-        self.send_command(cmd)
-=======
         self._move_axis_usteps(usteps, CMD_SET.MOVE_Y, STAGE_MOVEMENT_SIGN_Y)
->>>>>>> 6ba122d3
     
     def move_y_to_usteps(self,usteps):
         payload = self._int_to_payload(usteps,4)
@@ -379,35 +343,7 @@
         self.send_command(cmd)
 
     def move_z_usteps(self,usteps):
-<<<<<<< HEAD
-        direction = STAGE_MOVEMENT_SIGN_Z*np.sign(usteps)
-        n_microsteps_abs = abs(usteps)
-        # if n_microsteps_abs exceed the max value that can be sent in one go
-        while n_microsteps_abs >= (2**32)/2:
-            n_microsteps_partial_abs = (2**32)/2 - 1
-            n_microsteps_partial = direction*n_microsteps_partial_abs
-            payload = self._int_to_payload(n_microsteps_partial,4)
-            cmd = bytearray(self.tx_buffer_length)
-            cmd[1] = CMD_SET.MOVE_Z
-            cmd[2] = payload >> 24
-            cmd[3] = (payload >> 16) & 0xff
-            cmd[4] = (payload >> 8) & 0xff
-            cmd[5] = payload & 0xff
-            self.send_command(cmd)
-            n_microsteps_abs = n_microsteps_abs - n_microsteps_partial_abs
-
-        n_microsteps = direction*n_microsteps_abs
-        payload = self._int_to_payload(n_microsteps,4)
-        cmd = bytearray(self.tx_buffer_length)
-        cmd[1] = CMD_SET.MOVE_Z
-        cmd[2] = payload >> 24
-        cmd[3] = (payload >> 16) & 0xff
-        cmd[4] = (payload >> 8) & 0xff
-        cmd[5] = payload & 0xff
-        self.send_command(cmd)
-=======
         self._move_axis_usteps(usteps, CMD_SET.MOVE_Z, STAGE_MOVEMENT_SIGN_Z)
->>>>>>> 6ba122d3
 
     def move_z_to_usteps(self,usteps):
         payload = self._int_to_payload(usteps,4)
@@ -420,33 +356,8 @@
         self.send_command(cmd)
 
     def move_theta_usteps(self,usteps):
-<<<<<<< HEAD
-        direction = STAGE_MOVEMENT_SIGN_THETA*np.sign(usteps)
-        n_microsteps_abs = abs(usteps)
-        # if n_microsteps_abs exceed the max value that can be sent in one go
-        while n_microsteps_abs >= (2**32)/2:
-            n_microsteps_partial_abs = (2**32)/2 - 1
-            n_microsteps_partial = direction*n_microsteps_partial_abs
-            payload = self._int_to_payload(n_microsteps_partial,4)
-            cmd = bytearray(self.tx_buffer_length)
-            cmd[1] = CMD_SET.MOVE_THETA
-            cmd[2] = payload >> 24
-            cmd[3] = (payload >> 16) & 0xff
-            cmd[4] = (payload >> 8) & 0xff
-            cmd[5] = payload & 0xff
-            self.send_command(cmd)
-            n_microsteps_abs = n_microsteps_abs - n_microsteps_partial_abs
-
-        n_microsteps = direction*n_microsteps_abs
-        payload = self._int_to_payload(n_microsteps,4)
-        cmd = bytearray(self.tx_buffer_length)
-        cmd[1] = CMD_SET.MOVE_THETA
-        cmd[2] = payload >> 24
-        cmd[3] = (payload >> 16) & 0xff
-        cmd[4] = (payload >> 8) & 0xff
-        cmd[5] = payload & 0xff
-        self.send_command(cmd)
-
+        self._move_axis_usteps(usteps, CMD_SET.MOVE_THETA, STAGE_MOVEMENT_SIGN_THETA)
+        
     def move_w_usteps(self,usteps):
         direction = STAGE_MOVEMENT_SIGN_W*np.sign(usteps)
         n_microsteps_abs = abs(usteps)
@@ -473,9 +384,6 @@
         cmd[4] = (payload >> 8) & 0xff
         cmd[5] = payload & 0xff
         self.send_command(cmd)
-=======
-        self._move_axis_usteps(usteps, CMD_SET.MOVE_THETA, STAGE_MOVEMENT_SIGN_THETA)
->>>>>>> 6ba122d3
 
     def set_off_set_velocity_x(self,off_set_velocity):
         # off_set_velocity is in mm/s
@@ -565,7 +473,6 @@
         cmd[2] = AXIS.Z
         cmd[3] = HOME_OR_ZERO.ZERO
         self.send_command(cmd)
-<<<<<<< HEAD
 
     def zero_w(self):
         cmd = bytearray(self.tx_buffer_length)
@@ -573,8 +480,6 @@
         cmd[2] = AXIS.W
         cmd[3] = HOME_OR_ZERO.ZERO
         self.send_command(cmd)
-=======
->>>>>>> 6ba122d3
 
     def zero_theta(self):
         cmd = bytearray(self.tx_buffer_length)
@@ -924,485 +829,4 @@
         cmd = bytearray(self.tx_buffer_length)
         cmd[1] = CMD_SET.SET_ILLUMINATION_INTENSITY_FACTOR
         cmd[2] = int(factor)
-<<<<<<< HEAD
-        self.send_command(cmd)
-
-class Microcontroller_Simulation():
-    def __init__(self,parent=None):
-        self.serial = None
-        self.platform_name = platform.system()
-        self.tx_buffer_length = MicrocontrollerDef.CMD_LENGTH
-        self.rx_buffer_length = MicrocontrollerDef.MSG_LENGTH
-
-        self._cmd_id = 0
-        self._cmd_id_mcu = None # command id of mcu's last received command 
-        self._cmd_execution_status = None
-        self.mcu_cmd_execution_in_progress = False
-
-        self.x_pos = 0 # unit: microstep or encoder resolution
-        self.y_pos = 0 # unit: microstep or encoder resolution
-        self.z_pos = 0 # unit: microstep or encoder resolution
-        self.w_pos = 0 # unit: microstep or encoder resolution
-        self.theta_pos = 0 # unit: microstep or encoder resolution
-        self.button_and_switch_state = 0
-        self.joystick_button_pressed = 0
-        self.signal_joystick_button_pressed_event = False
-        self.switch_state = 0
-
-         # for simulation
-        self.timestamp_last_command = time.time() # for simulation only
-        self._mcu_cmd_execution_status = None
-        self.timer_update_command_execution_status = QTimer()
-        self.timer_update_command_execution_status.timeout.connect(self._simulation_update_cmd_execution_status)
-
-        self.new_packet_callback_external = None
-        self.terminate_reading_received_packet_thread = False
-        self.thread_read_received_packet = threading.Thread(target=self.read_received_packet, daemon=True)
-        self.thread_read_received_packet.start()
-
-        self.crc_calculator = CrcCalculator(Crc8.CCITT,table_based=True)
-
-    def close(self):
-        self.terminate_reading_received_packet_thread = True
-        self.thread_read_received_packet.join()
-
-    def reset(self):
-        self._cmd_id = 0
-        cmd = bytearray(self.tx_buffer_length)
-        cmd[1] = CMD_SET.RESET
-        self.send_command(cmd)
-
-    def initialize_drivers(self):
-        self._cmd_id = 0
-        cmd = bytearray(self.tx_buffer_length)
-        cmd[1] = CMD_SET.INITIALIZE
-        self.send_command(cmd)
-        print('initialize the drivers') # debug
-
-    def init_filter_wheel(self):
-        self._cmd_id = 0
-        cmd = bytearray(self.tx_buffer_length)
-        cmd[1] = CMD_SET.INITFILTERWHEEL
-        self.send_command(cmd)
-        print('initialize filter wheel')
-
-    def move_x_usteps(self,usteps):
-        self.x_pos = self.x_pos + STAGE_MOVEMENT_SIGN_X*usteps
-        cmd = bytearray(self.tx_buffer_length)
-        self.send_command(cmd)
-        print('   mcu command ' + str(self._cmd_id) + ': move x')
-
-    def move_x_to_usteps(self,usteps):
-        self.x_pos = usteps
-        cmd = bytearray(self.tx_buffer_length)
-        self.send_command(cmd)
-        print('   mcu command ' + str(self._cmd_id) + ': move x to')
-
-    def move_y_usteps(self,usteps):
-        self.y_pos = self.y_pos + STAGE_MOVEMENT_SIGN_Y*usteps
-        cmd = bytearray(self.tx_buffer_length)
-        self.send_command(cmd)
-        print('   mcu command ' + str(self._cmd_id) + ': move y')
-
-    def move_y_to_usteps(self,usteps):
-        self.y_pos = usteps
-        cmd = bytearray(self.tx_buffer_length)
-        self.send_command(cmd)
-        print('   mcu command ' + str(self._cmd_id) + ': move y to')
-
-    def move_z_usteps(self,usteps):
-        self.z_pos = self.z_pos + STAGE_MOVEMENT_SIGN_Z*usteps
-        cmd = bytearray(self.tx_buffer_length)
-        self.send_command(cmd)
-        print('   mcu command ' + str(self._cmd_id) + ': move z')
-
-    def move_z_to_usteps(self,usteps):
-        self.z_pos = usteps
-        cmd = bytearray(self.tx_buffer_length)
-        self.send_command(cmd)
-        print('   mcu command ' + str(self._cmd_id) + ': move z to')
-
-    def move_theta_usteps(self,usteps):
-        self.theta_pos = self.theta_pos + usteps
-        cmd = bytearray(self.tx_buffer_length)
-        self.send_command(cmd)
-
-    def move_w_usteps(self,usteps):
-        self.w_pos = self.w_pos + usteps
-        cmd = bytearray(self.tx_buffer_length)
-        self.send_command(cmd)
-
-    def home_x(self):
-        self.x_pos = 0
-        cmd = bytearray(self.tx_buffer_length)
-        self.send_command(cmd)
-        print('   mcu command ' + str(self._cmd_id) + ': home x')
-
-    def home_y(self):
-        self.y_pos = 0
-        cmd = bytearray(self.tx_buffer_length)
-        self.send_command(cmd)
-        print('   mcu command ' + str(self._cmd_id) + ': home y')
-
-    def home_z(self):
-        self.z_pos = 0
-        cmd = bytearray(self.tx_buffer_length)
-        self.send_command(cmd)
-        print('   mcu command ' + str(self._cmd_id) + ': home z')
-
-    def home_xy(self):
-        self.x_pos = 0
-        self.y_pos = 0
-        cmd = bytearray(self.tx_buffer_length)
-        self.send_command(cmd)
-        print('   mcu command ' + str(self._cmd_id) + ': home xy')
-
-    def home_theta(self):
-        self.theta_pos = 0
-        cmd = bytearray(self.tx_buffer_length)
-        self.send_command(cmd)
-
-    def home_w(self):
-        self.w_pos = 0
-        cmd = bytearray(self.tx_buffer_length)
-        self.send_command(cmd)
-
-    def zero_x(self):
-        self.x_pos = 0
-        cmd = bytearray(self.tx_buffer_length)
-        self.send_command(cmd)
-        print('   mcu command ' + str(self._cmd_id) + ': zero x')
-
-    def zero_y(self):
-        self.y_pos = 0
-        cmd = bytearray(self.tx_buffer_length)
-        self.send_command(cmd)
-        print('   mcu command ' + str(self._cmd_id) + ': zero y')
-
-    def zero_z(self):
-        self.z_pos = 0
-        cmd = bytearray(self.tx_buffer_length)
-        self.send_command(cmd)
-        print('   mcu command ' + str(self._cmd_id) + ': zero z')
-
-    def zero_w(self):
-        self.w_pos = 0
-        cmd = bytearray(self.tx_buffer_length)
-        self.send_command(cmd)
-        print('   mcu command ' + str(self._cmd_id) + ': zero w')
-
-    def zero_theta(self):
-        self.theta_pos = 0
-        cmd = bytearray(self.tx_buffer_length)
-        self.send_command(cmd)
-
-    def configure_stage_pid(self, axis, transitions_per_revolution, flip_direction=False):
-        cmd = bytearray(self.tx_buffer_length)
-        cmd[1] = CMD_SET.CONFIGURE_STAGE_PID
-        cmd[2] = axis
-        cmd[3] = int(flip_direction)
-        payload = self._int_to_payload(transitions_per_revolution,2)
-        cmd[4] = (payload >> 8) & 0xff
-        cmd[5] = payload & 0xff
-        self.send_command(cmd)
-
-    def turn_on_stage_pid(self, axis):
-        cmd = bytearray(self.tx_buffer_length)
-        cmd[1] = CMD_SET.ENABLE_STAGE_PID
-        cmd[2] = axis
-        self.send_command(cmd)
-
-    def turn_off_stage_pid(self, axis):
-        cmd = bytearray(self.tx_buffer_length)
-        cmd[1] = CMD_SET.DISABLE_STAGE_PID
-        cmd[2] = axis
-        self.send_command(cmd)
-
-    def set_pid_arguments(self, axis, pid_p, pid_i, pid_d):
-        cmd = bytearray(self.tx_buffer_length)
-        cmd[1] = CMD_SET.SET_PID_ARGUMENTS
-        cmd[2] = int(axis)
-
-        cmd[3] = (int(pid_p) >> 8) & 0xff
-        cmd[4] = int(pid_p) & 0xff
-
-        cmd[5] = int(pid_i)
-        cmd[6] = int(pid_d)
-        self.send_command(cmd)
-
-    def set_lim(self,limit_code,usteps):
-        cmd = bytearray(self.tx_buffer_length)
-        self.send_command(cmd)
-
-    def configure_motor_driver(self,axis,microstepping,current_rms,I_hold):
-        # current_rms in mA
-        # I_hold 0.0-1.0
-        cmd = bytearray(self.tx_buffer_length)
-        cmd[1] = CMD_SET.CONFIGURE_STEPPER_DRIVER
-        cmd[2] = axis
-        if microstepping == 1:
-            cmd[3] = 0
-        elif microstepping == 256:
-            cmd[3] = 255 # max of uint8 is 255 - will be changed to 255 after received by the MCU
-        else:
-            cmd[3] = microstepping
-        cmd[4] = current_rms >> 8
-        cmd[5] = current_rms & 0xff
-        cmd[6] = int(I_hold*255)
-        self.send_command(cmd)
-
-    def set_max_velocity_acceleration(self,axis,velocity,acceleration):
-        # velocity: max 65535/100 mm/s
-        # acceleration: max 65535/10 mm/s^2
-        cmd = bytearray(self.tx_buffer_length)
-        cmd[1] = CMD_SET.SET_MAX_VELOCITY_ACCELERATION
-        cmd[2] = axis
-        cmd[3] = int(velocity*100) >> 8
-        cmd[4] = int(velocity*100) & 0xff
-        cmd[5] = int(acceleration*10) >> 8
-        cmd[6] = int(acceleration*10) & 0xff
-        self.send_command(cmd)
-
-    def set_leadscrew_pitch(self,axis,pitch_mm):
-        # pitch: max 65535/1000 = 65.535 (mm)
-        cmd = bytearray(self.tx_buffer_length)
-        cmd[1] = CMD_SET.SET_LEAD_SCREW_PITCH
-        cmd[2] = axis
-        cmd[3] = int(pitch_mm*1000) >> 8
-        cmd[4] = int(pitch_mm*1000) & 0xff
-        self.send_command(cmd)
-
-    def set_limit_switch_polarity(self,axis,polarity):
-        cmd = bytearray(self.tx_buffer_length)
-        cmd[1] = CMD_SET.SET_LIM_SWITCH_POLARITY
-        cmd[2] = axis
-        cmd[3] = polarity
-        self.send_command(cmd)
-
-    def set_home_safety_margin(self, axis, margin):
-        margin = abs(margin)
-        if margin > 0xFFFF:
-            margin = 0xFFFF
-        cmd = bytearray(self.tx_buffer_length)
-        cmd[1] = CMD_SET.SET_HOME_SAFETY_MERGIN
-        cmd[2] = axis
-        cmd[3] = (margin >> 8) & 0xff
-        cmd[4] = (margin) & 0xff
-        self.send_command(cmd)
-
-    def configure_actuators(self):
-        # lead screw pitch
-        self.set_leadscrew_pitch(AXIS.X,SCREW_PITCH_X_MM)
-        self.wait_till_operation_is_completed()
-        self.set_leadscrew_pitch(AXIS.Y,SCREW_PITCH_Y_MM)
-        self.wait_till_operation_is_completed()
-        self.set_leadscrew_pitch(AXIS.Z,SCREW_PITCH_Z_MM)
-        self.wait_till_operation_is_completed()
-        # stepper driver (microstepping,rms current and I_hold)
-        self.configure_motor_driver(AXIS.X,MICROSTEPPING_DEFAULT_X,X_MOTOR_RMS_CURRENT_mA,X_MOTOR_I_HOLD)
-        self.wait_till_operation_is_completed()
-        self.configure_motor_driver(AXIS.Y,MICROSTEPPING_DEFAULT_Y,Y_MOTOR_RMS_CURRENT_mA,Y_MOTOR_I_HOLD)
-        self.wait_till_operation_is_completed()
-        self.configure_motor_driver(AXIS.Z,MICROSTEPPING_DEFAULT_Z,Z_MOTOR_RMS_CURRENT_mA,Z_MOTOR_I_HOLD)
-        self.wait_till_operation_is_completed()
-        # max velocity and acceleration
-        self.set_max_velocity_acceleration(AXIS.X,MAX_VELOCITY_X_mm,MAX_ACCELERATION_X_mm)
-        self.wait_till_operation_is_completed()
-        self.set_max_velocity_acceleration(AXIS.Y,MAX_VELOCITY_Y_mm,MAX_ACCELERATION_Y_mm)
-        self.wait_till_operation_is_completed()
-        self.set_max_velocity_acceleration(AXIS.Z,MAX_VELOCITY_Z_mm,MAX_ACCELERATION_Z_mm)
-        self.wait_till_operation_is_completed()
-        # home switch
-        self.set_limit_switch_polarity(AXIS.X,X_HOME_SWITCH_POLARITY)
-        self.wait_till_operation_is_completed()
-        self.set_limit_switch_polarity(AXIS.Y,Y_HOME_SWITCH_POLARITY)
-        self.wait_till_operation_is_completed()
-        self.set_limit_switch_polarity(AXIS.Z,Z_HOME_SWITCH_POLARITY)
-        self.wait_till_operation_is_completed()
-        # home safety margin
-        self.set_home_safety_margin(AXIS.X, int(X_HOME_SAFETY_MARGIN_UM))
-        self.wait_till_operation_is_completed()
-        self.set_home_safety_margin(AXIS.Y, int(Y_HOME_SAFETY_MARGIN_UM))
-        self.wait_till_operation_is_completed()
-        self.set_home_safety_margin(AXIS.Z, int(Z_HOME_SAFETY_MARGIN_UM))
-        self.wait_till_operation_is_completed()
-
-    def configure_squidfilter(self):
-        self.set_leadscrew_pitch(AXIS.W,SCREW_PITCH_W_MM)
-        self.wait_till_operation_is_completed()
-        self.configure_motor_driver(AXIS.W,MICROSTEPPING_DEFAULT_W,W_MOTOR_RMS_CURRENT_mA,W_MOTOR_I_HOLD)
-        self.wait_till_operation_is_completed()
-        self.set_max_velocity_acceleration(AXIS.W,MAX_VELOCITY_W_mm,MAX_ACCELERATION_W_mm)
-        self.wait_till_operation_is_completed()
-
-    def analog_write_onboard_DAC(self,dac,value):
-        cmd = bytearray(self.tx_buffer_length)
-        cmd[1] = CMD_SET.ANALOG_WRITE_ONBOARD_DAC
-        cmd[2] = dac
-        cmd[3] = (value >> 8) & 0xff
-        cmd[4] = value & 0xff
-        self.send_command(cmd)
-
-    def configure_dac80508_refdiv_and_gain(self, div, gains):
-        cmd = bytearray(self.tx_buffer_length)
-        cmd[1] = CMD_SET.SET_DAC80508_REFDIV_GAIN
-        cmd[2] = div
-        cmd[3] = gains
-        self.send_command(cmd)
-
-    def read_received_packet(self):
-        while self.terminate_reading_received_packet_thread == False:
-            # only for simulation - update the command execution status
-            if time.time() - self.timestamp_last_command > 0.05: # in the simulation, assume all the operation takes 0.05s to complete
-                if self._mcu_cmd_execution_status !=  CMD_EXECUTION_STATUS.COMPLETED_WITHOUT_ERRORS:
-                    self._mcu_cmd_execution_status = CMD_EXECUTION_STATUS.COMPLETED_WITHOUT_ERRORS
-                    print('   mcu command ' + str(self._cmd_id) + ' complete')
-
-            # read and parse message
-            msg=[]
-            for i in range(self.rx_buffer_length):
-                msg.append(0)
-
-            msg[0] = self._cmd_id
-            msg[1] = self._mcu_cmd_execution_status
-
-            self._cmd_id_mcu = msg[0]
-            self._cmd_execution_status = msg[1]
-            if (self._cmd_id_mcu == self._cmd_id) and (self._cmd_execution_status == CMD_EXECUTION_STATUS.COMPLETED_WITHOUT_ERRORS):
-                self.mcu_cmd_execution_in_progress = False
-            # print('mcu_cmd_execution_in_progress: ' + str(self.mcu_cmd_execution_in_progress))
-            
-            # self.x_pos = utils.unsigned_to_signed(msg[2:6],MicrocontrollerDef.N_BYTES_POS) # unit: microstep or encoder resolution
-            # self.y_pos = utils.unsigned_to_signed(msg[6:10],MicrocontrollerDef.N_BYTES_POS) # unit: microstep or encoder resolution
-            # self.z_pos = utils.unsigned_to_signed(msg[10:14],MicrocontrollerDef.N_BYTES_POS) # unit: microstep or encoder resolution
-            # self.theta_pos = utils.unsigned_to_signed(msg[14:18],MicrocontrollerDef.N_BYTES_POS) # unit: microstep or encoder resolution
-            
-            self.button_and_switch_state = msg[18]
-
-            if self.new_packet_callback_external is not None:
-                self.new_packet_callback_external(self)
-
-            time.sleep(0.005) # simulate MCU packet transmission interval
-
-    def turn_on_illumination(self):
-        cmd = bytearray(self.tx_buffer_length)
-        self.send_command(cmd)
-        print('   mcu command ' + str(self._cmd_id) + ': turn on illumination')
-
-    def turn_off_illumination(self):
-        cmd = bytearray(self.tx_buffer_length)
-        self.send_command(cmd)
-        print('   mcu command ' + str(self._cmd_id) + ': turn off illumination')
-
-    def set_illumination(self,illumination_source,intensity):
-        cmd = bytearray(self.tx_buffer_length)
-        self.send_command(cmd)
-        print('   mcu command ' + str(self._cmd_id) + ': set illumination')
-
-    def set_illumination_led_matrix(self,illumination_source,r,g,b):
-        cmd = bytearray(self.tx_buffer_length)
-        self.send_command(cmd)
-        print('   mcu command ' + str(self._cmd_id) + ': set illumination (led matrix)')
-
-    def send_hardware_trigger(self,control_illumination=False,illumination_on_time_us=0,trigger_output_ch = 0):
-        illumination_on_time_us = int(illumination_on_time_us)
-        cmd = bytearray(self.tx_buffer_length)
-        cmd[1] = CMD_SET.SEND_HARDWARE_TRIGGER
-        cmd[2] = (control_illumination<<7) + trigger_output_ch # MSB: whether illumination is controlled
-        cmd[3] = illumination_on_time_us >> 24
-        cmd[4] = (illumination_on_time_us >> 16) & 0xff
-        cmd[5] = (illumination_on_time_us >> 8) & 0xff
-        cmd[6] = illumination_on_time_us & 0xff
-        self.send_command(cmd)
-
-    def set_strobe_delay_us(self, strobe_delay_us, camera_channel=0):
-        print('set strobe delay')
-        cmd = bytearray(self.tx_buffer_length)
-        cmd[1] = CMD_SET.SET_STROBE_DELAY
-        cmd[2] = camera_channel
-        cmd[3] = strobe_delay_us >> 24
-        cmd[4] = (strobe_delay_us >> 16) & 0xff
-        cmd[5] = (strobe_delay_us >> 8) & 0xff
-        cmd[6] = strobe_delay_us & 0xff
-        self.send_command(cmd)
-
-    def set_axis_enable_disable(self, axis, status):
-        cmd = bytearray(self.tx_buffer_length)
-        cmd[1] = CMD_SET.SET_AXIS_DISABLE_ENABLE
-        cmd[2] = axis
-        cmd[3] = status
-        self.send_command(cmd)
-
-    def get_pos(self):
-        return self.x_pos, self.y_pos, self.z_pos, self.theta_pos
-
-    def get_button_and_switch_state(self):
-        return self.button_and_switch_state
-
-    def set_callback(self,function):
-        self.new_packet_callback_external = function
-
-    def is_busy(self):
-        return self.mcu_cmd_execution_in_progress
-
-    def set_pin_level(self,pin,level):
-        cmd = bytearray(self.tx_buffer_length)
-        cmd[1] = CMD_SET.SET_PIN_LEVEL
-        cmd[2] = pin
-        cmd[3] = level
-        self.send_command(cmd)
-
-    def turn_on_AF_laser(self):
-        self.set_pin_level(MCU_PINS.AF_LASER,1)
-
-    def turn_off_AF_laser(self):
-        self.set_pin_level(MCU_PINS.AF_LASER,0)
-
-    def send_command(self,command):
-        self._cmd_id = (self._cmd_id + 1)%256
-        command[0] = self._cmd_id
-        command[-1] = self.crc_calculator.calculate_checksum(command[:-1])
-        self.mcu_cmd_execution_in_progress = True
-        # for simulation
-        self._mcu_cmd_execution_status = CMD_EXECUTION_STATUS.IN_PROGRESS
-        # self.timer_update_command_execution_status.setInterval(2000)
-        # self.timer_update_command_execution_status.start()
-        # print('start timer')
-        # timer cannot be started from another thread
-        self.timestamp_last_command = time.time()
-
-    def _simulation_update_cmd_execution_status(self):
-        # print('simulation - MCU command execution finished')
-        # self._mcu_cmd_execution_status = CMD_EXECUTION_STATUS.COMPLETED_WITHOUT_ERRORS
-        # self.timer_update_command_execution_status.stop()
-        pass # timer cannot be started from another thread
-
-    def wait_till_operation_is_completed(self, TIMEOUT_LIMIT_S=5):
-        timestamp_start = time.time()
-        while self.is_busy():
-            time.sleep(0.02)
-            if time.time() - timestamp_start > TIMEOUT_LIMIT_S:
-                print('Error - microcontroller timeout, the program will exit')
-                sys.exit(1)
-
-    def _int_to_payload(self,signed_int,number_of_bytes):
-        if signed_int >= 0:
-            payload = signed_int
-        else:
-            payload = 2**(8*number_of_bytes) + signed_int # find two's completement
-        return payload
-
-    def set_dac80508_scaling_factor_for_illumination(self, illumination_intensity_factor):
-        if illumination_intensity_factor > 1:
-            illumination_intensity_factor = 1
-
-        if illumination_intensity_factor < 0:
-            illumination_intensity_factor = 0.01
-
-        factor = illumination_intensity_factor * 100
-        cmd = bytearray(self.tx_buffer_length)
-        cmd[1] = CMD_SET.SET_ILLUMINATION_INTENSITY_FACTOR
-        cmd[2] = int(factor)
-=======
->>>>>>> 6ba122d3
         self.send_command(cmd)