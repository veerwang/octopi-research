import os
import threading
import time
from typing import List, Optional
from dataclasses import dataclass
from datetime import datetime

import cv2
import imageio as iio
import tifffile
import numpy as np
from numpy.typing import NDArray
import pandas as pd

import control.utils

os.environ["QT_API"] = "pyqt5"
from qtpy.QtCore import Signal, QObject
from PyQt5.QtWidgets import QApplication

from control._def import *
from control import utils, utils_acquisition
from control.piezo import PiezoStage
from control.utils_config import ChannelMode
from squid.abc import AbstractCamera, CameraFrame
import squid.logging

try:
    from control.multipoint_custom_script_entry_v2 import *

    print("custom multipoint script found")
except:
    pass


@dataclass
class CaptureInfo:
    position: squid.abc.Pos
    z_index: int
    capture_time: float
    configuration: ChannelMode
    save_directory: str
    file_id: str
    region_id: int
    fov: int
    configuration_idx: int


class MultiPointWorker(QObject):

    finished = Signal()
    image_to_display = Signal(np.ndarray)
    spectrum_to_display = Signal(np.ndarray)
    image_to_display_multi = Signal(np.ndarray, int)
    # This should connect to UI updates only - it should not trigger a liveController.set_microscope_mode!
    # We call liveController.set_microscope_mode ourselves.
    signal_current_configuration = Signal(ChannelMode)
    signal_register_current_fov = Signal(float, float)
    signal_z_piezo_um = Signal(float)
    napari_layers_init = Signal(int, int, object)
    napari_layers_update = Signal(np.ndarray, float, float, int, str)  # image, x_mm, y_mm, k, channel
    signal_acquisition_progress = Signal(int, int, int)
    signal_region_progress = Signal(int, int)

    def __init__(self, multiPointController):
        QObject.__init__(self)
        self.multiPointController = multiPointController
        self._log = squid.logging.get_logger(__class__.__name__)
        self._timing = control.utils.TimingManager("MultiPointWorker Timer Manager")
        self.start_time = 0
        self.camera: AbstractCamera = self.multiPointController.camera
        self.microcontroller = self.multiPointController.microcontroller
        self.usb_spectrometer = self.multiPointController.usb_spectrometer
        self.stage: squid.abc.AbstractStage = self.multiPointController.stage
        self.piezo: PiezoStage = self.multiPointController.piezo
        self.liveController = self.multiPointController.liveController
        self.autofocusController = self.multiPointController.autofocusController
        self.objectiveStore = self.multiPointController.objectiveStore
        self.channelConfigurationManager = self.multiPointController.channelConfigurationManager
        self.NX = self.multiPointController.NX
        self.NY = self.multiPointController.NY
        self.NZ = self.multiPointController.NZ
        self.Nt = self.multiPointController.Nt
        self.deltaX = self.multiPointController.deltaX
        self.deltaY = self.multiPointController.deltaY
        self.deltaZ = self.multiPointController.deltaZ
        self.dt = self.multiPointController.deltat
        self.do_autofocus = self.multiPointController.do_autofocus
        self.do_reflection_af = self.multiPointController.do_reflection_af
        self.display_resolution_scaling = self.multiPointController.display_resolution_scaling
        self.experiment_ID = self.multiPointController.experiment_ID
        self.base_path = self.multiPointController.base_path
        self.selected_configurations = self.multiPointController.selected_configurations
        self.use_piezo = self.multiPointController.use_piezo
        self.timestamp_acquisition_started = self.multiPointController.timestamp_acquisition_started
        self.time_point = 0
        self.af_fov_count = 0
        self.num_fovs = 0
        self.total_scans = 0
        self.scan_region_fov_coords_mm = self.multiPointController.scan_region_fov_coords_mm.copy()
        self.scan_region_coords_mm = self.multiPointController.scan_region_coords_mm
        self.scan_region_names = self.multiPointController.scan_region_names
        self.z_stacking_config = self.multiPointController.z_stacking_config  # default 'from bottom'
        self.z_range = self.multiPointController.z_range
        self.fluidics = self.multiPointController.fluidics

        self.headless = self.multiPointController.headless
        self.microscope = self.multiPointController.parent
        self.performance_mode = self.microscope and self.microscope.performance_mode

        self.crop = SEGMENTATION_CROP

        self.t_dpc = []
        self.t_inf = []
        self.t_over = []

        self.init_napari_layers = not USE_NAPARI_FOR_MULTIPOINT

        self.count = 0

        self.merged_image = None
        self.image_count = 0

        # This is for keeping track of whether or not we have the last image we tried to capture.
        # NOTE(imo): Once we do overlapping triggering, we'll want to keep a queue of images we are expecting.
        # For now, this is an improvement over blocking immediately while waiting for the next image!
        self._ready_for_next_trigger = threading.Event()
        # Set this to true so that the first frame capture can proceed.
        self._ready_for_next_trigger.set()
        # This is cleared when the image callback is no longer processing an image.  If true, an image is still
        # in flux and we need to make sure the object doesn't disappear.
        self._image_callback_idle = threading.Event()
        self._image_callback_idle.set()
        # This is protected by the threading event above (aka set after clear, take copy before set)
        self._current_capture_info: Optional[CaptureInfo] = None
        # This is only touched via the image callback path.  Don't touch it outside of there!
        self._current_round_images = {}

    def update_use_piezo(self, value):
        self.use_piezo = value
        self._log.info(f"MultiPointWorker: updated use_piezo to {value}")

    def run(self):
        this_image_callback_id = None
        try:
            self.start_time = time.perf_counter_ns()
            self.camera.start_streaming()
            this_image_callback_id = self.camera.add_frame_callback(self._image_callback)

            while self.time_point < self.Nt:
                # check if abort acquisition has been requested
                if self.multiPointController.abort_acqusition_requested:
                    self._log.debug("In run, abort_acquisition_requested=True")
                    break

                if self.fluidics and self.multiPointController.use_fluidics:
                    self.fluidics.update_port(self.time_point)  # use the port in PORT_LIST
                    # For MERFISH, before imaging, run the first 3 sequences (Add probe, wash buffer, imaging buffer)
                    self.fluidics.run_before_imaging()
                    self.fluidics.wait_for_completion()

                with self._timing.get_timer("run_single_time_point"):
                    self.run_single_time_point()

                if self.fluidics and self.multiPointController.use_fluidics:
                    # For MERFISH, after imaging, run the following 2 sequences (Cleavage buffer, SSC rinse)
                    self.fluidics.run_after_imaging()
                    self.fluidics.wait_for_completion()

                self.time_point = self.time_point + 1
                if self.dt == 0:  # continous acquisition
                    pass
                else:  # timed acquisition

                    # check if the aquisition has taken longer than dt or integer multiples of dt, if so skip the next time point(s)
                    while time.time() > self.timestamp_acquisition_started + self.time_point * self.dt:
                        self._log.info("skip time point " + str(self.time_point + 1))
                        self.time_point = self.time_point + 1

                    # check if it has reached Nt
                    if self.time_point == self.Nt:
                        break  # no waiting after taking the last time point

                    # wait until it's time to do the next acquisition
                    while time.time() < self.timestamp_acquisition_started + self.time_point * self.dt:
                        if self.multiPointController.abort_acqusition_requested:
                            self._log.debug("In run wait loop, abort_acquisition_requested=True")
                            break
                        self._sleep(0.001)

            elapsed_time = time.perf_counter_ns() - self.start_time
            self._log.info("Time taken for acquisition: " + str(elapsed_time / 10**9))

            # Since we use callback based acquisition, make sure to wait for any final images to come in
            self._wait_for_outstanding_callback_images()
            self._log.info(
                f"Time taken for acquisition/processing: {(time.perf_counter_ns() - self.start_time) / 1e9} [s]"
            )
        except TimeoutError as te:
            self._log.error(f"Operation timed out during acquisition, aborting acquisition!")
            self._log.error(te)
            self.multiPointController.request_abort_aquisition()
        finally:
            # We do this above, but there are some paths that skip the proper end of the acquisition so make
            # sure to always wait for final images here before removing our callback.
            self._wait_for_outstanding_callback_images()
            self._log.debug(self._timing.get_report())
            if this_image_callback_id:
                self.camera.remove_frame_callback(this_image_callback_id)
        if not self.headless:
            self.finished.emit()

    def _wait_for_outstanding_callback_images(self):
        # If there are outstanding frames, wait for them to come in.
        self._log.info("Waiting for any outstanding frames.")
        if not self._ready_for_next_trigger.wait(self._frame_wait_timeout_s()):
            self._log.warning("Timed out waiting for the last outstanding frames at end of acquisition!")

        if not self._image_callback_idle.wait(self._frame_wait_timeout_s()):
            self._log.warning("Timed out waiting for the last image to process!")

        # No matter what, set the flags so things can continue
        self._ready_for_next_trigger.set()
        self._image_callback_idle.set()

    def wait_till_operation_is_completed(self):
        self.microcontroller.wait_till_operation_is_completed()

    def run_single_time_point(self):
        start = time.time()
        self.microcontroller.enable_joystick(False)

        self._log.debug("multipoint acquisition - time point " + str(self.time_point + 1))

        # for each time point, create a new folder
        current_path = os.path.join(self.base_path, self.experiment_ID, f"{self.time_point:0{FILE_ID_PADDING}}")
        utils.ensure_directory_exists(current_path)

        slide_path = os.path.join(self.base_path, self.experiment_ID)

        # create a dataframe to save coordinates
        self.initialize_coordinates_dataframe()

        # init z parameters, z range
        self.initialize_z_stack()

        with self._timing.get_timer("run_coordinate_acquisition"):
            self.run_coordinate_acquisition(current_path)

        # finished region scan
        self.coordinates_pd.to_csv(os.path.join(current_path, "coordinates.csv"), index=False, header=True)

        # Emit the xyz data for plotting
        if len(self.coordinates_pd) > 1:
            x = self.coordinates_pd["x (mm)"].values
            y = self.coordinates_pd["y (mm)"].values

            # When performing a z-stack (NZ > 1), only use the bottom z position for each (x,y) location
            if self.NZ > 1:
                # Create a copy to avoid modifying the original dataframe
                plot_df = self.coordinates_pd.copy()

                # Group by x, y, region and get the minimum z value for each group
                if "z_piezo (um)" in plot_df.columns:
                    # Calculate total z for grouping
                    plot_df["total_z"] = plot_df["z (um)"] + plot_df["z_piezo (um)"]
                    # Group by x, y, region and get indices of minimum z values
                    idx = plot_df.groupby(["x (mm)", "y (mm)", "region"])["total_z"].idxmin()
                    # Filter the dataframe to only include bottom z positions
                    plot_df = plot_df.loc[idx]
                    z = plot_df["z (um)"].values + plot_df["z_piezo (um)"].values
                else:
                    # Group by x, y, region and get indices of minimum z values
                    idx = plot_df.groupby(["x (mm)", "y (mm)", "region"])["z (um)"].idxmin()
                    # Filter the dataframe to only include bottom z positions
                    plot_df = plot_df.loc[idx]
                    z = plot_df["z (um)"].values

                # Get the filtered x, y, region values
                x = plot_df["x (mm)"].values
                y = plot_df["y (mm)"].values
                region = plot_df["region"].values
            else:
                # For single z acquisitions, use all points as before
                if "z_piezo (um)" in self.coordinates_pd.columns:
                    z = self.coordinates_pd["z (um)"].values + self.coordinates_pd["z_piezo (um)"].values
                else:
                    z = self.coordinates_pd["z (um)"].values
                region = self.coordinates_pd["region"].values

            x = np.array(x).astype(float)
            y = np.array(y).astype(float)
            z = np.array(z).astype(float)
            self.multiPointController.signal_coordinates.emit(x, y, z, region)

        utils.create_done_file(current_path)
        # TODO(imo): If anything throws above, we don't re-enable the joystick
        self.microcontroller.enable_joystick(True)
        self._log.debug(f"Single time point took: {time.time() - start} [s]")

    def initialize_z_stack(self):
        # z stacking config
        if self.z_stacking_config == "FROM TOP":
            self.deltaZ = -abs(self.deltaZ)
            self.move_to_z_level(self.z_range[1])
        else:
            self.move_to_z_level(self.z_range[0])

        self.z_pos = self.stage.get_pos().z_mm  # zpos at the beginning of the scan

    def initialize_coordinates_dataframe(self):
        base_columns = ["z_level", "x (mm)", "y (mm)", "z (um)", "time"]
        piezo_column = ["z_piezo (um)"] if self.use_piezo else []
        self.coordinates_pd = pd.DataFrame(columns=["region", "fov"] + base_columns + piezo_column)

    def update_coordinates_dataframe(self, region_id, z_level, pos: squid.abc.Pos, fov=None):
        base_data = {
            "z_level": [z_level],
            "x (mm)": [pos.x_mm],
            "y (mm)": [pos.y_mm],
            "z (um)": [pos.z_mm * 1000],
            "time": [datetime.now().strftime("%Y-%m-%d_%H-%M-%S.%f")],
        }
        piezo_data = {"z_piezo (um)": [self.z_piezo_um]} if self.use_piezo else {}

        new_row = pd.DataFrame({"region": [region_id], "fov": [fov], **base_data, **piezo_data})

        self.coordinates_pd = pd.concat([self.coordinates_pd, new_row], ignore_index=True)

    def move_to_coordinate(self, coordinate_mm):
        print("moving to coordinate", coordinate_mm)
<<<<<<< HEAD
=======
        x_mm = coordinate_mm[0]
        self.stage.move_x_to(x_mm)
        self._sleep(SCAN_STABILIZATION_TIME_MS_X / 1000)

        y_mm = coordinate_mm[1]
        self.stage.move_y_to(y_mm)
        self._sleep(SCAN_STABILIZATION_TIME_MS_Y / 1000)
>>>>>>> 15c93ba8

        # check if z is included in the coordinate
        if len(coordinate_mm) == 3:
            x_mm = coordinate_mm[0]
            y_mm = coordinate_mm[1]
            z_mm = coordinate_mm[2]

            self.stage.move_xy_to(x_mm, y_mm, blocking=False)
            self.move_to_z_level(z_mm)

            time.sleep(SCAN_STABILIZATION_TIME_MS_Y / 1000)
        else:
            x_mm = coordinate_mm[0]
            y_mm = coordinate_mm[1]

            self.stage.move_xy_to(x_mm, y_mm)
            time.sleep(SCAN_STABILIZATION_TIME_MS_Y / 1000)

    def move_to_z_level(self, z_mm):
        print("moving z")
        self.stage.move_z_to(z_mm)
        self._sleep(SCAN_STABILIZATION_TIME_MS_Z / 1000)

    def run_coordinate_acquisition(self, current_path):
        n_regions = len(self.scan_region_coords_mm)

        for region_index, (region_id, coordinates) in enumerate(self.scan_region_fov_coords_mm.items()):

            self.signal_acquisition_progress.emit(region_index + 1, n_regions, self.time_point)

            self.num_fovs = len(coordinates)
            self.total_scans = self.num_fovs * self.NZ * len(self.selected_configurations)

            for fov_count, coordinate_mm in enumerate(coordinates):
                with self._timing.get_timer("move_to_coordinate"):
                    self.move_to_coordinate(coordinate_mm)
                with self._timing.get_timer("acquire_at_position"):
                    self.acquire_at_position(region_id, current_path, fov_count)

                if self.multiPointController.abort_acqusition_requested:
                    self.handle_acquisition_abort(current_path, region_id)
                    return

    def acquire_at_position(self, region_id, current_path, fov):
        if RUN_CUSTOM_MULTIPOINT and "multipoint_custom_script_entry" in globals():
            print("run custom multipoint")
            multipoint_custom_script_entry(self, current_path, region_id, fov)
            return

        if not self.perform_autofocus(region_id, fov):
            self._log.error(
                f"Autofocus failed in acquire_at_position.  Continuing to acquire anyway using the current z position (z={self.stage.get_pos().z_mm} [mm])"
            )

        if self.NZ > 1:
            self.prepare_z_stack()

        if self.use_piezo:
            self.z_piezo_um = self.piezo.position

        for z_level in range(self.NZ):
            file_ID = f"{region_id}_{fov:0{FILE_ID_PADDING}}_{z_level:0{FILE_ID_PADDING}}"

            acquire_pos = self.stage.get_pos()
            metadata = {"x": acquire_pos.x_mm, "y": acquire_pos.y_mm, "z": acquire_pos.z_mm}
            self._log.info(f"Acquiring image: ID={file_ID}, Metadata={metadata}")

            # laser af characterization mode
            if self.do_reflection_af and self.microscope.laserAutofocusController.characterization_mode:
                image = self.microscope.laserAutofocusController.get_image()
                saving_path = os.path.join(current_path, file_ID + "_laser af camera" + ".bmp")
                iio.imwrite(saving_path, image)

            current_round_images = {}
            # iterate through selected modes
            for config_idx, config in enumerate(self.selected_configurations):
                if self.NZ == 1:  # TODO: handle z offset for z stack
                    self.handle_z_offset(config, True)

                # acquire image
                with self._timing.get_timer("acquire_camera_image"):
                    if "USB Spectrometer" not in config.name and "RGB" not in config.name:
                        self.acquire_camera_image(
                            config, file_ID, current_path, z_level, region_id=region_id, fov=fov, config_idx=config_idx
                        )
                    elif "RGB" in config.name:
                        self.acquire_rgb_image(config, file_ID, current_path, current_round_images, z_level)
                    else:
                        self.acquire_spectrometer_data(config, file_ID, current_path)

                if self.NZ == 1:  # TODO: handle z offset for z stack
                    self.handle_z_offset(config, False)

                current_image = (
                    fov * self.NZ * len(self.selected_configurations)
                    + z_level * len(self.selected_configurations)
                    + config_idx
                    + 1
                )
                self.signal_region_progress.emit(current_image, self.total_scans)

            # updates coordinates df
            self.update_coordinates_dataframe(region_id, z_level, acquire_pos, fov)
            self.signal_register_current_fov.emit(acquire_pos.x_mm, acquire_pos.y_mm)

            # check if the acquisition should be aborted
            if self.multiPointController.abort_acqusition_requested:
                self.handle_acquisition_abort(current_path, region_id)

            # update FOV counter
            self.af_fov_count = self.af_fov_count + 1

            if z_level < self.NZ - 1:
                self.move_z_for_stack()

        if self.NZ > 1:
            self.move_z_back_after_stack()

    def _select_config(self, config: ChannelMode):
        self.signal_current_configuration.emit(config)
        self.liveController.set_microscope_mode(config)
        self.wait_till_operation_is_completed()

    def perform_autofocus(self, region_id, fov):
        if not self.do_reflection_af:
            # contrast-based AF; perform AF only if when not taking z stack or doing z stack from center
            if (
                ((self.NZ == 1) or self.z_stacking_config == "FROM CENTER")
                and (self.do_autofocus)
                and (self.af_fov_count % Acquisition.NUMBER_OF_FOVS_PER_AF == 0)
            ):
                configuration_name_AF = MULTIPOINT_AUTOFOCUS_CHANNEL
                config_AF = self.channelConfigurationManager.get_channel_configuration_by_name(
                    self.objectiveStore.current_objective, configuration_name_AF
                )
                self._select_config(config_AF)
                if (
                    self.af_fov_count % Acquisition.NUMBER_OF_FOVS_PER_AF == 0
                ) or self.autofocusController.use_focus_map:
                    self.autofocusController.autofocus()
                    self.autofocusController.wait_till_autofocus_has_completed()
        else:
            self._log.info("laser reflection af")
            try:
                self.microscope.laserAutofocusController.move_to_target(0)
            except Exception as e:
                file_ID = f"{region_id}_focus_camera.bmp"
                saving_path = os.path.join(self.base_path, self.experiment_ID, str(self.time_point), file_ID)
                iio.imwrite(saving_path, self.microscope.laserAutofocusController.image)
                self._log.error(
                    "!!!!!!!!!!!!!!!!!!!!!!!!!!!!!!!!!!!!! laser AF failed !!!!!!!!!!!!!!!!!!!!!!!!!!!!!!!!!!!!!",
                    exc_info=e,
                )
                return False
        return True

    def prepare_z_stack(self):
        # move to bottom of the z stack
        if self.z_stacking_config == "FROM CENTER":
            self.stage.move_z(-self.deltaZ * round((self.NZ - 1) / 2.0))
            self._sleep(SCAN_STABILIZATION_TIME_MS_Z / 1000)
        self._sleep(SCAN_STABILIZATION_TIME_MS_Z / 1000)

    def handle_z_offset(self, config, not_offset):
        if config.z_offset is not None:  # perform z offset for config, assume z_offset is in um
            if config.z_offset != 0.0:
                direction = 1 if not_offset else -1
                self._log.info("Moving Z offset" + str(config.z_offset * direction))
                self.stage.move_z(config.z_offset / 1000 * direction)
                self.wait_till_operation_is_completed()
                self._sleep(SCAN_STABILIZATION_TIME_MS_Z / 1000)

    def _image_callback(self, camera_frame: CameraFrame):
        try:
            self._image_callback_idle.clear()
            with self._timing.get_timer("_image_callback"):
                self._log.debug(f"In Image callback for frame_id={camera_frame.frame_id}")
                info = self._current_capture_info
                self._current_capture_info = None

                self._ready_for_next_trigger.set()
                if not info:
                    self._log.error("In image callback, no current capture info! Something is wrong. Aborting.")
                    self.multiPointController.request_abort_aquisition()
                    return

                image = camera_frame.frame
                if not camera_frame or image is None:
                    self._log.warning("image in frame callback is None. Something is really wrong, aborting!")
                    self.multiPointController.request_abort_aquisition()
                    return

                height, width = image.shape[:2]
                with self._timing.get_timer("crop_image"):
                    image_to_display = utils.crop_image(
                        image,
                        round(width * self.display_resolution_scaling),
                        round(height * self.display_resolution_scaling),
                    )
                with self._timing.get_timer("image_to_display*.emit"):
                    self.image_to_display.emit(image_to_display)
                    self.image_to_display_multi.emit(image_to_display, info.configuration.illumination_source)

                with self._timing.get_timer("save_image"):
                    self.save_image(image, info, camera_frame.is_color())
                with self._timing.get_timer("update_napari"):
                    self.update_napari(image, info)
        finally:
            self._image_callback_idle.set()

    def _frame_wait_timeout_s(self):
        return (self.camera.get_total_frame_time() / 1e3) + 10

    def acquire_camera_image(
        self, config, file_ID: str, current_path: str, k: int, region_id: int, fov: int, config_idx: int
    ):
        self._select_config(config)

        # trigger acquisition (including turning on the illumination) and read frame
        camera_illumination_time = self.camera.get_exposure_time()
        if self.liveController.trigger_mode == TriggerMode.SOFTWARE:
            self.liveController.turn_on_illumination()
            camera_illumination_time = None
        elif self.liveController.trigger_mode == TriggerMode.HARDWARE:
            if "Fluorescence" in config.name and ENABLE_NL5 and NL5_USE_DOUT:
                # TODO(imo): This used to use the "reset_image_ready_flag=False" on the read_frame, but oinly the toupcam camera implementation had the
                #  "reset_image_ready_flag" arg, so this is broken for all other cameras.  Also this used to do some other funky stuff like setting internal camera flags.
                #   I am pretty sure this is broken!
                self.microscope.nl5.start_acquisition()
        # This is some large timeout that we use just so as to not block forever
        if not self._ready_for_next_trigger.wait(self._frame_wait_timeout_s()):
            self._log.error("Frame callback never set _have_last_triggered_image callback! Aborting acquisition.")
            self.multiPointController.request_abort_aquisition()
            return

        # This should be a noop - we have the frame already.  Still, check!
        while not self.camera.get_ready_for_trigger():
            self._sleep(0.001)

        self._ready_for_next_trigger.clear()
        # Even though the capture time will be slightly after this, we need to capture and set the capture info
        # before the trigger to be 100% sure the callback doesn't stomp on it.
        # NOTE(imo): One level up from acquire_camera_image, we have acquire_pos.  We're careful to use that as
        # much as we can, but don't use it here because we'd rather take the position as close as possible to the
        # real capture time for the image info.  Ideally we'd use this position for the caller's acquire_pos as well.
        current_capture_info = CaptureInfo(
            position=self.stage.get_pos(),
            z_index=k,
            capture_time=time.time(),
            configuration=config,
            save_directory=current_path,
            file_id=file_ID,
            region_id=region_id,
            fov=fov,
            configuration_idx=config_idx,
        )
        self._current_capture_info = current_capture_info
        self.camera.send_trigger(illumination_time=camera_illumination_time)
        exposure_done_time = time.time() + self.camera.get_total_frame_time() / 1e3
        # Even though we can do overlapping triggers, we want to make sure that we don't move before our exposure
        # is done.  So we still need to at least sleep for the total frame time corresponding to this exposure.
        self._sleep(max(0.0, exposure_done_time - time.time()))

        # turn off the illumination if using software trigger
        if self.liveController.trigger_mode == TriggerMode.SOFTWARE:
            self.liveController.turn_off_illumination()

        if not self.headless:
            QApplication.processEvents()

    def _sleep(self, sec):
        self._log.info(f"Sleeping for {sec} [s]")
        self.thread().usleep(max(1, round(sec * 1e6)))

    def acquire_rgb_image(self, config, file_ID, current_path, current_round_images, k):
        # go through the channels
        rgb_channels = ["BF LED matrix full_R", "BF LED matrix full_G", "BF LED matrix full_B"]
        images = {}

        for config_ in self.channelConfigurationManager.get_channel_configurations_for_objective(
            self.objectiveStore.current_objective
        ):
            if config_.name in rgb_channels:
                self._select_config(config_)

                # trigger acquisition (including turning on the illumination)
                if self.liveController.trigger_mode == TriggerMode.SOFTWARE:
                    # TODO(imo): use illum controller
                    self.liveController.turn_on_illumination()

                # read camera frame
                self.camera.send_trigger(illumination_time=self.camera.get_exposure_time())
                image = self.camera.read_frame()
                if image is None:
                    print("self.camera.read_frame() returned None")
                    continue

                # TODO(imo): use illum controller
                # turn off the illumination if using software trigger
                if self.liveController.trigger_mode == TriggerMode.SOFTWARE:
                    self.liveController.turn_off_illumination()

                # add the image to dictionary
                images[config_.name] = np.copy(image)

        # Check if the image is RGB or monochrome
        i_size = images["BF LED matrix full_R"].shape

        if len(i_size) == 3:
            # If already RGB, write and emit individual channels
            print("writing R, G, B channels")
            self.handle_rgb_channels(images, file_ID, current_path, config, k)
        else:
            # If monochrome, reconstruct RGB image
            print("constructing RGB image")
            self.construct_rgb_image(images, file_ID, current_path, config, k)

    def acquire_spectrometer_data(self, config, file_ID, current_path):
        if self.usb_spectrometer is not None:
            for l in range(N_SPECTRUM_PER_POINT):
                data = self.usb_spectrometer.read_spectrum()
                self.spectrum_to_display.emit(data)
                saving_path = os.path.join(
                    current_path, file_ID + "_" + str(config.name).replace(" ", "_") + "_" + str(l) + ".csv"
                )
                np.savetxt(saving_path, data, delimiter=",")

    def save_image(self, image: np.array, info: CaptureInfo, is_color: bool):
        # NOTE(imo): We silently fall back to individual image saving here.  We should warn or do something.
        if FILE_SAVING_OPTION == FileSavingOption.MULTI_PAGE_TIFF:
            metadata = {
                "z_level": info.z_index,
                "channel": info.configuration.name,
                "channel_index": info.configuration_idx,
                "region_id": info.region_id,
                "fov": info.fov,
                "x_mm": info.position.x_mm,
                "y_mm": info.position.y_mm,
                "z_mm": info.position.z_mm,
            }
            output_path = os.path.join(
                info.save_directory, f"{info.region_id}_{info.fov:0{FILE_ID_PADDING}}_stack.tiff"
            )
            with tifffile.TiffWriter(output_path, append=True) as tiff_writer:
                tiff_writer.write(image, metadata=metadata)
        else:
            saved_image = utils_acquisition.save_image(
                image=image,
                file_id=info.file_id,
                save_directory=info.save_directory,
                config=info.configuration,
                is_color=is_color,
            )

            if MERGE_CHANNELS:
                self._save_merged_image(saved_image, info.file_id, info.save_directory)

    def _save_merged_image(self, image: np.array, file_ID: str, current_path: str):
        self.image_count += 1

        if self.image_count == 1:
            self.merged_image = image
        else:
            self.merged_image = np.maximum(self.merged_image, image)

            if self.image_count == len(self.selected_configurations):
                if image.dtype == np.uint16:
                    saving_path = os.path.join(current_path, file_ID + "_merged" + ".tiff")
                else:
                    saving_path = os.path.join(current_path, file_ID + "_merged" + "." + Acquisition.IMAGE_FORMAT)

                iio.imwrite(saving_path, self.merged_image)
                self.image_count = 0

        return

    def update_napari(self, image, capture_info: CaptureInfo):
        if not self.performance_mode and (USE_NAPARI_FOR_MOSAIC_DISPLAY or USE_NAPARI_FOR_MULTIPOINT):

            if not self.init_napari_layers:
                print("init napari layers")
                self.init_napari_layers = True
                self.napari_layers_init.emit(image.shape[0], image.shape[1], image.dtype)
            objective_magnification = str(int(self.objectiveStore.get_current_objective_info()["magnification"]))
            self.napari_layers_update.emit(
                image,
                capture_info.position.x_mm,
                capture_info.position.y_mm,
                capture_info.z_index,
                objective_magnification + "x " + capture_info.configuration.name,
            )

    @staticmethod
    def handle_rgb_generation(current_round_images, capture_info: CaptureInfo):
        keys_to_check = ["BF LED matrix full_R", "BF LED matrix full_G", "BF LED matrix full_B"]
        if all(key in current_round_images for key in keys_to_check):
            print("constructing RGB image")
            print(current_round_images["BF LED matrix full_R"].dtype)
            size = current_round_images["BF LED matrix full_R"].shape
            rgb_image = np.zeros((*size, 3), dtype=current_round_images["BF LED matrix full_R"].dtype)
            print(rgb_image.shape)
            rgb_image[:, :, 0] = current_round_images["BF LED matrix full_R"]
            rgb_image[:, :, 1] = current_round_images["BF LED matrix full_G"]
            rgb_image[:, :, 2] = current_round_images["BF LED matrix full_B"]

            # TODO(imo): There used to be a "display image" comment here, and then an unused cropped image.  Do we need to emit an image here?

            # write the image
            if len(rgb_image.shape) == 3:
                print("writing RGB image")
                if rgb_image.dtype == np.uint16:
                    iio.imwrite(
                        os.path.join(
                            capture_info.save_directory, capture_info.file_id + "_BF_LED_matrix_full_RGB.tiff"
                        ),
                        rgb_image,
                    )
                else:
                    iio.imwrite(
                        os.path.join(
                            capture_info.save_directory,
                            capture_info.file_id + "_BF_LED_matrix_full_RGB." + Acquisition.IMAGE_FORMAT,
                        ),
                        rgb_image,
                    )

    def handle_rgb_channels(self, images, capture_info: CaptureInfo):
        for channel in ["BF LED matrix full_R", "BF LED matrix full_G", "BF LED matrix full_B"]:
            image_to_display = utils.crop_image(
                images[channel],
                round(images[channel].shape[1] * self.display_resolution_scaling),
                round(images[channel].shape[0] * self.display_resolution_scaling),
            )
            self.image_to_display.emit(image_to_display)
            self.image_to_display_multi.emit(image_to_display, capture_info.configuration.illumination_source)

            self.update_napari(images[channel], capture_info)

            file_name = (
                capture_info.file_id
                + "_"
                + channel.replace(" ", "_")
                + (".tiff" if images[channel].dtype == np.uint16 else "." + Acquisition.IMAGE_FORMAT)
            )
            iio.imwrite(os.path.join(capture_info.save_directory, file_name), images[channel])

    def construct_rgb_image(self, images, capture_info: CaptureInfo):
        rgb_image = np.zeros((*images["BF LED matrix full_R"].shape, 3), dtype=images["BF LED matrix full_R"].dtype)
        rgb_image[:, :, 0] = images["BF LED matrix full_R"]
        rgb_image[:, :, 1] = images["BF LED matrix full_G"]
        rgb_image[:, :, 2] = images["BF LED matrix full_B"]

        # send image to display
        height, width = rgb_image.shape[:2]
        image_to_display = utils.crop_image(
            rgb_image,
            round(width * self.display_resolution_scaling),
            round(height * self.display_resolution_scaling),
        )
        self.image_to_display.emit(image_to_display)
        self.image_to_display_multi.emit(image_to_display, capture_info.configuration.illumination_source)

        self.update_napari(rgb_image, capture_info)

        # write the RGB image
        print("writing RGB image")
        file_name = (
            capture_info.file_id
            + "_BF_LED_matrix_full_RGB"
            + (".tiff" if rgb_image.dtype == np.uint16 else "." + Acquisition.IMAGE_FORMAT)
        )
        iio.imwrite(os.path.join(capture_info.save_directory, file_name), rgb_image)

    def handle_acquisition_abort(self, current_path, region_id=0):
        # Move to the current region center
        region_center = self.scan_region_coords_mm[self.scan_region_names.index(region_id)]
        self.move_to_coordinate(region_center)

        # Save coordinates.csv
        self.coordinates_pd.to_csv(os.path.join(current_path, "coordinates.csv"), index=False, header=True)
        self.microcontroller.enable_joystick(True)

        self._wait_for_outstanding_callback_images()

    def move_z_for_stack(self):
        if self.use_piezo:
            self.z_piezo_um += self.deltaZ * 1000
            self.piezo.move_to(self.z_piezo_um)
            if (
                self.liveController.trigger_mode == TriggerMode.SOFTWARE
            ):  # for hardware trigger, delay is in waiting for the last row to start exposure
                self._sleep(MULTIPOINT_PIEZO_DELAY_MS / 1000)
            if MULTIPOINT_PIEZO_UPDATE_DISPLAY:
                self.signal_z_piezo_um.emit(self.z_piezo_um)
        else:
            self.stage.move_z(self.deltaZ)
            self._sleep(SCAN_STABILIZATION_TIME_MS_Z / 1000)

    def move_z_back_after_stack(self):
        if self.use_piezo:
            self.z_piezo_um = self.z_piezo_um - self.deltaZ * 1000 * (self.NZ - 1)
            self.piezo.move_to(self.z_piezo_um)
            if (
                self.liveController.trigger_mode == TriggerMode.SOFTWARE
            ):  # for hardware trigger, delay is in waiting for the last row to start exposure
                self._sleep(MULTIPOINT_PIEZO_DELAY_MS / 1000)
            if MULTIPOINT_PIEZO_UPDATE_DISPLAY:
                self.signal_z_piezo_um.emit(self.z_piezo_um)
        else:
            if self.z_stacking_config == "FROM CENTER":
                rel_z_to_start = -self.deltaZ * (self.NZ - 1) + self.deltaZ * round((self.NZ - 1) / 2)
            else:
                rel_z_to_start = -self.deltaZ * (self.NZ - 1)

            self.stage.move_z(rel_z_to_start)<|MERGE_RESOLUTION|>--- conflicted
+++ resolved
@@ -329,16 +329,6 @@
 
     def move_to_coordinate(self, coordinate_mm):
         print("moving to coordinate", coordinate_mm)
-<<<<<<< HEAD
-=======
-        x_mm = coordinate_mm[0]
-        self.stage.move_x_to(x_mm)
-        self._sleep(SCAN_STABILIZATION_TIME_MS_X / 1000)
-
-        y_mm = coordinate_mm[1]
-        self.stage.move_y_to(y_mm)
-        self._sleep(SCAN_STABILIZATION_TIME_MS_Y / 1000)
->>>>>>> 15c93ba8
 
         # check if z is included in the coordinate
         if len(coordinate_mm) == 3:
