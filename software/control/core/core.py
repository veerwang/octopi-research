--- conflicted
+++ resolved
@@ -4624,11 +4624,8 @@
 
     image_to_display = Signal(np.ndarray)
     signal_displacement_um = Signal(float)
-<<<<<<< HEAD
     signal_cross_correlation = Signal(float)
-=======
     signal_piezo_position_update = Signal()  # Signal to emit piezo position updates
->>>>>>> f0f2e9d3
 
     def __init__(
         self,
