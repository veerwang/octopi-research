import os
import sys

# set QT_API environment variable
os.environ["QT_API"] = "pyqt5"

# qt libraries
import qtpy
from qtpy.QtCore import *
from qtpy.QtWidgets import *
from qtpy.QtGui import *

import pyqtgraph as pg
import pandas as pd
import napari
from napari.utils.colormaps import Colormap, AVAILABLE_COLORMAPS
import re
import cv2
import math
import locale
import time
from datetime import datetime
import itertools
import numpy as np
from scipy.spatial import Delaunay
import shutil
from control._def import *
from PIL import Image, ImageDraw, ImageFont


class WrapperWindow(QMainWindow):
    def __init__(self, content_widget, *args, **kwargs):
        super().__init__(*args, **kwargs)
        self.setCentralWidget(content_widget)
        self.hide()

    def closeEvent(self, event):
        self.hide()
        event.ignore()

    def closeForReal(self, event):
        super().closeEvent(event)


class CollapsibleGroupBox(QGroupBox):
    def __init__(self, title):
        super(CollapsibleGroupBox,self).__init__(title)
        self.setCheckable(True)
        self.setChecked(True)
        self.higher_layout = QVBoxLayout()
        self.content = QVBoxLayout()
        #self.content.setAlignment(Qt.AlignTop)
        self.content_widget = QWidget()
        self.content_widget.setLayout(self.content)
        self.higher_layout.addWidget(self.content_widget)
        self.setLayout(self.higher_layout)
        self.toggled.connect(self.toggle_content)

    def toggle_content(self,state):
        self.content_widget.setVisible(state)


class ConfigEditorForAcquisitions(QDialog):
    def __init__(self, configManager, only_z_offset=True):
        super().__init__()

        self.config = configManager

        self.only_z_offset=only_z_offset

        self.scroll_area = QScrollArea()
        self.scroll_area.setWidgetResizable(True)
        self.scroll_area_widget = QWidget()
        self.scroll_area_layout = QVBoxLayout()
        self.scroll_area_widget.setLayout(self.scroll_area_layout)
        self.scroll_area.setWidget(self.scroll_area_widget)

        self.save_config_button = QPushButton("Save Config")
        self.save_config_button.clicked.connect(self.save_config)
        self.save_to_file_button = QPushButton("Save to File")
        self.save_to_file_button.clicked.connect(self.save_to_file)
        self.load_config_button = QPushButton("Load Config from File")
        self.load_config_button.clicked.connect(lambda: self.load_config_from_file(None))

        layout = QVBoxLayout()
        layout.addWidget(self.scroll_area)
        layout.addWidget(self.save_config_button)
        layout.addWidget(self.save_to_file_button)
        layout.addWidget(self.load_config_button)

        self.config_value_widgets = {}

        self.setLayout(layout)
        self.setWindowTitle("Configuration Editor")
        self.init_ui(only_z_offset)

    def init_ui(self, only_z_offset=None):
        if only_z_offset is None:
            only_z_offset = self.only_z_offset
        self.groups = {}
        for section in self.config.configurations:
            if not only_z_offset:
                group_box = CollapsibleGroupBox(section.name)
            else:
                group_box = QGroupBox(section.name)

            group_layout = QVBoxLayout()

            section_value_widgets = {}

            self.groups[str(section.id)] = group_box

            for option in section.__dict__.keys():
                if option.startswith('_') and option.endswith('_options'):
                    continue
                if option == 'id':
                    continue
                if only_z_offset and option != 'z_offset':
                    continue
                option_value = str(getattr(section, option))
                option_name = QLabel(option)
                option_layout = QHBoxLayout()
                option_layout.addWidget(option_name)
                if f'_{option}_options' in list(section.__dict__.keys()):
                    option_value_list = getattr(section,f'_{option}_options')
                    values = option_value_list.strip('[]').split(',')
                    for i in range(len(values)):
                        values[i] = values[i].strip()
                    if option_value not in values:
                        values.append(option_value)
                    combo_box = QComboBox()
                    combo_box.addItems(values)
                    combo_box.setCurrentText(option_value)
                    option_layout.addWidget(combo_box)
                    section_value_widgets[option] = combo_box
                else:
                    option_input = QLineEdit(option_value)
                    option_layout.addWidget(option_input)
                    section_value_widgets[option] = option_input
                group_layout.addLayout(option_layout)

            self.config_value_widgets[str(section.id)] = section_value_widgets
            if not only_z_offset:
                group_box.content.addLayout(group_layout)
            else:
                group_box.setLayout(group_layout)

            self.scroll_area_layout.addWidget(group_box)

    def save_config(self):
        for section in self.config.configurations:
            for option in section.__dict__.keys():
                if option.startswith("_") and option.endswith("_options"):
                    continue
                old_val = getattr(section,option)
                if option == 'id':
                    continue
                elif option == 'camera_sn':
                    option_name_in_xml = 'CameraSN'
                else:
                    option_name_in_xml = option.replace("_"," ").title().replace(" ","")
                try:
                    widget = self.config_value_widgets[str(section.id)][option]
                except KeyError:
                    continue
                if type(widget) is QLineEdit:
                    self.config.update_configuration(section.id, option_name_in_xml, widget.text())
                else:
                    self.config.update_configuration(section.id, option_name_in_xml, widget.currentText())
        self.config.configurations = []
        self.config.read_configurations()

    def save_to_file(self):
        self.save_config()
        file_path, _ = QFileDialog.getSaveFileName(self, "Save Acquisition Config File", '', "XML Files (*.xml);;All Files (*)")
        if file_path:
            self.config.write_configuration(file_path)

    def load_config_from_file(self,only_z_offset=None):
        file_path, _ = QFileDialog.getOpenFileName(self, "Load Acquisition Config File", '', "XML Files (*.xml);;All Files (*)")
        if file_path:
            self.config.config_filename = file_path
            self.config.configurations = []
            self.config.read_configurations()
            # Clear and re-initialize the UI
            self.scroll_area_widget.deleteLater()
            self.scroll_area_widget = QWidget()
            self.scroll_area_layout = QVBoxLayout()
            self.scroll_area_widget.setLayout(self.scroll_area_layout)
            self.scroll_area.setWidget(self.scroll_area_widget)
            self.init_ui(only_z_offset)


class ConfigEditor(QDialog):
    def __init__(self, config):
        super().__init__()

        self.config = config

        self.scroll_area = QScrollArea()
        self.scroll_area.setWidgetResizable(True)
        self.scroll_area_widget = QWidget()
        self.scroll_area_layout = QVBoxLayout()
        self.scroll_area_widget.setLayout(self.scroll_area_layout)
        self.scroll_area.setWidget(self.scroll_area_widget)

        self.save_config_button = QPushButton("Save Config")
        self.save_config_button.clicked.connect(self.save_config)
        self.save_to_file_button = QPushButton("Save to File")
        self.save_to_file_button.clicked.connect(self.save_to_file)
        self.load_config_button = QPushButton("Load Config from File")
        self.load_config_button.clicked.connect(self.load_config_from_file)

        layout = QVBoxLayout()
        layout.addWidget(self.scroll_area)
        layout.addWidget(self.save_config_button)
        layout.addWidget(self.save_to_file_button)
        layout.addWidget(self.load_config_button)

        self.config_value_widgets = {}

        self.setLayout(layout)
        self.setWindowTitle("Configuration Editor")
        self.init_ui()

    def init_ui(self):
        self.groups = {}
        for section in self.config.sections():
            group_box = CollapsibleGroupBox(section)
            group_layout = QVBoxLayout()

            section_value_widgets = {}

            self.groups[section] = group_box

            for option in self.config.options(section):
                if option.startswith('_') and option.endswith('_options'):
                    continue
                option_value = self.config.get(section, option)
                option_name = QLabel(option)
                option_layout = QHBoxLayout()
                option_layout.addWidget(option_name)
                if f'_{option}_options' in self.config.options(section):
                    option_value_list = self.config.get(section,f'_{option}_options')
                    values = option_value_list.strip('[]').split(',')
                    for i in range(len(values)):
                        values[i] = values[i].strip()
                    if option_value not in values:
                        values.append(option_value)
                    combo_box = QComboBox()
                    combo_box.addItems(values)
                    combo_box.setCurrentText(option_value)
                    option_layout.addWidget(combo_box)
                    section_value_widgets[option] = combo_box
                else:
                    option_input = QLineEdit(option_value)
                    option_layout.addWidget(option_input)
                    section_value_widgets[option] = option_input
                group_layout.addLayout(option_layout)

            self.config_value_widgets[section] = section_value_widgets
            group_box.content.addLayout(group_layout)
            self.scroll_area_layout.addWidget(group_box)

    def save_config(self):
        for section in self.config.sections():
            for option in self.config.options(section):
                if option.startswith("_") and option.endswith("_options"):
                    continue
                old_val = self.config.get(section, option)
                widget = self.config_value_widgets[section][option]
                if type(widget) is QLineEdit:
                    self.config.set(section, option, widget.text())
                else:
                    self.config.set(section, option, widget.currentText())
                if old_val != self.config.get(section,option):
                    print(self.config.get(section,option))

    def save_to_file(self):
        self.save_config()
        file_path, _ = QFileDialog.getSaveFileName(self, "Save Config File", '', "INI Files (*.ini);;All Files (*)")
        if file_path:
            with open(file_path, 'w') as configfile:
                self.config.write(configfile)

    def load_config_from_file(self):
        file_path, _ = QFileDialog.getOpenFileName(self, "Load Config File", '', "INI Files (*.ini);;All Files (*)")
        if file_path:
            self.config.read(file_path)
            # Clear and re-initialize the UI
            self.scroll_area_widget.deleteLater()
            self.scroll_area_widget = QWidget()
            self.scroll_area_layout = QVBoxLayout()
            self.scroll_area_widget.setLayout(self.scroll_area_layout)
            self.scroll_area.setWidget(self.scroll_area_widget)
            self.init_ui()


class ConfigEditorBackwardsCompatible(ConfigEditor):
    def __init__(self, config, original_filepath, main_window):
        super().__init__(config)
        self.original_filepath = original_filepath
        self.main_window = main_window

        self.apply_exit_button = QPushButton("Apply and Exit")
        self.apply_exit_button.clicked.connect(self.apply_and_exit)

        self.layout().addWidget(self.apply_exit_button)

    def apply_and_exit(self):
        self.save_config()
        with open(self.original_filepath, 'w') as configfile:
            self.config.write(configfile)
        try:
            self.main_window.close()
        except:
            pass
        self.close()


class SpinningDiskConfocalWidget(QWidget):
    def __init__(self, xlight, config_manager=None):
        super(SpinningDiskConfocalWidget,self).__init__()

        self.config_manager = config_manager

        self.xlight = xlight

        self.init_ui()

        self.dropdown_emission_filter.setCurrentText(str(self.xlight.get_emission_filter()))
        self.dropdown_dichroic.setCurrentText(str(self.xlight.get_dichroic()))

        self.dropdown_emission_filter.currentIndexChanged.connect(self.set_emission_filter)
        self.dropdown_dichroic.currentIndexChanged.connect(self.set_dichroic)

        self.disk_position_state = self.xlight.get_disk_position()

        if self.disk_position_state == 1:
            self.btn_toggle_widefield.setText("Switch to Widefield")

        if self.config_manager is not None:
            if self.disk_position_state == 1:
                self.config_manager.config_filename = "confocal_configurations.xml"
            else:
                self.config_manager.config_filename = "widefield_configurations.xml"
            self.config_manager.configurations = []
            self.config_manager.read_configurations()

        self.btn_toggle_widefield.clicked.connect(self.toggle_disk_position)
        self.btn_toggle_motor.clicked.connect(self.toggle_motor)

        self.slider_illumination_iris.valueChanged.connect(self.update_illumination_iris)
        self.spinbox_illumination_iris.valueChanged.connect(self.update_illumination_iris)
        self.slider_emission_iris.valueChanged.connect(self.update_emission_iris)
        self.spinbox_emission_iris.valueChanged.connect(self.update_emission_iris)
        self.dropdown_filter_slider.valueChanged.connect(self.set_filter_slider)

    def init_ui(self):

        emissionFilterLayout = QHBoxLayout()
        emissionFilterLayout.addWidget(QLabel("Emission Position"))
        self.dropdown_emission_filter = QComboBox(self)
        self.dropdown_emission_filter.addItems([str(i+1) for i in range(8)])
        emissionFilterLayout.addWidget(self.dropdown_emission_filter)

        dichroicLayout = QHBoxLayout()
        dichroicLayout.addWidget(QLabel("Dichroic Position"))
        self.dropdown_dichroic = QComboBox(self)
        self.dropdown_dichroic.addItems([str(i+1) for i in range(5)])
        dichroicLayout.addWidget(self.dropdown_dichroic)

        illuminationIrisLayout = QHBoxLayout()
        illuminationIrisLayout.addWidget(QLabel("Illumination Iris"))
        self.slider_illumination_iris = QSlider(Qt.Horizontal)
        self.slider_illumination_iris.setRange(0, 100)
        self.spinbox_illumination_iris = QSpinBox()
        self.spinbox_illumination_iris.setRange(0, 100)
        self.spinbox_illumination_iris.setKeyboardTracking(False)
        illuminationIrisLayout.addWidget(self.slider_illumination_iris)
        illuminationIrisLayout.addWidget(self.spinbox_illumination_iris)

        emissionIrisLayout = QHBoxLayout()
        emissionIrisLayout.addWidget(QLabel("Emission Iris"))
        self.slider_emission_iris = QSlider(Qt.Horizontal)
        self.slider_emission_iris.setRange(0, 100)
        self.spinbox_emission_iris = QSpinBox()
        self.spinbox_emission_iris.setRange(0, 100)
        self.spinbox_emission_iris.setKeyboardTracking(False)
        emissionIrisLayout.addWidget(self.slider_emission_iris)
        emissionIrisLayout.addWidget(self.spinbox_emission_iris)

        filterSliderLayout = QHBoxLayout()
        filterSliderLayout.addWidget(QLabel("Filter Slider"))
        #self.dropdown_filter_slider = QComboBox(self)
        #self.dropdown_filter_slider.addItems(["0", "1", "2", "3"])
        self.dropdown_filter_slider = QSlider(Qt.Horizontal)
        self.dropdown_filter_slider.setRange(0, 3)
        self.dropdown_filter_slider.setTickPosition(QSlider.TicksBelow)
        self.dropdown_filter_slider.setTickInterval(1)
        filterSliderLayout.addWidget(self.dropdown_filter_slider)

        self.btn_toggle_widefield = QPushButton("Switch to Confocal")

        self.btn_toggle_motor = QPushButton("Disk Motor On")
        self.btn_toggle_motor.setCheckable(True)

        layout = QGridLayout(self)

        # row 1
        if self.xlight.has_dichroic_filter_slider:
            layout.addLayout(filterSliderLayout,0,0,1,2)
        layout.addWidget(self.btn_toggle_motor,0,2)
        layout.addWidget(self.btn_toggle_widefield,0,3)

        # row 2
        if self.xlight.has_dichroic_filters_wheel:
            layout.addWidget(QLabel("Dichroic Filter Wheel"),1,0)
            layout.addWidget(self.dropdown_dichroic,1,1)
        if self.xlight.has_illumination_iris_diaphragm:
            layout.addLayout(illuminationIrisLayout,1,2,1,2)

        # row 3
        if self.xlight.has_emission_filters_wheel:
            layout.addWidget(QLabel("Emission Filter Wheel"),2,0)
            layout.addWidget(self.dropdown_emission_filter,2,1)
        if self.xlight.has_emission_iris_diaphragm:
            layout.addLayout(emissionIrisLayout,2,2,1,2)

        layout.setColumnStretch(2,1)
        layout.setColumnStretch(3,1)
        self.setLayout(layout)


    def disable_all_buttons(self):
        self.dropdown_emission_filter.setEnabled(False)
        self.dropdown_dichroic.setEnabled(False)
        self.btn_toggle_widefield.setEnabled(False)
        self.btn_toggle_motor.setEnabled(False)
        self.slider_illumination_iris.setEnabled(False)
        self.spinbox_illumination_iris.setEnabled(False)
        self.slider_emission_iris.setEnabled(False)
        self.spinbox_emission_iris.setEnabled(False)
        self.dropdown_filter_slider.setEnabled(False)

    def enable_all_buttons(self):
        self.dropdown_emission_filter.setEnabled(True)
        self.dropdown_dichroic.setEnabled(True)
        self.btn_toggle_widefield.setEnabled(True)
        self.btn_toggle_motor.setEnabled(True)
        self.slider_illumination_iris.setEnabled(True)
        self.spinbox_illumination_iris.setEnabled(True)
        self.slider_emission_iris.setEnabled(True)
        self.spinbox_emission_iris.setEnabled(True)
        self.dropdown_filter_slider.setEnabled(True)

    def toggle_disk_position(self):
        self.disable_all_buttons()
        if self.disk_position_state==1:
            self.disk_position_state = self.xlight.set_disk_position(0)
            self.btn_toggle_widefield.setText("Switch to Confocal")
        else:
            self.disk_position_state = self.xlight.set_disk_position(1)
            self.btn_toggle_widefield.setText("Switch to Widefield")
        if self.config_manager is not None:
            if self.disk_position_state ==1:
                self.config_manager.config_filename = "confocal_configurations.xml"
            else:
                self.config_manager.config_filename = "widefield_configurations.xml"
            self.config_manager.configurations = []
            self.config_manager.read_configurations()
        self.enable_all_buttons()

    def toggle_motor(self):
        self.disable_all_buttons()
        if self.btn_toggle_motor.isChecked():
            self.xlight.set_disk_motor_state(True)
        else:
            self.xlight.set_disk_motor_state(False)
        self.enable_all_buttons()

    def set_emission_filter(self, index):
        self.disable_all_buttons()
        selected_pos = self.dropdown_emission_filter.currentText()
        self.xlight.set_emission_filter(selected_pos)
        self.enable_all_buttons()

    def set_dichroic(self, index):
        self.disable_all_buttons()
        selected_pos = self.dropdown_dichroic.currentText()
        self.xlight.set_dichroic(selected_pos)
        self.enable_all_buttons()

    def update_illumination_iris(self, value):
        self.disable_all_buttons()
        # Update both slider and spinbox to ensure they're in sync
        self.slider_illumination_iris.setValue(value)
        self.spinbox_illumination_iris.setValue(value)
        self.xlight.set_illumination_iris(value)
        self.enable_all_buttons()

    def update_emission_iris(self, value):
        self.disable_all_buttons()
        # Update both slider and spinbox to ensure they're in sync
        self.slider_emission_iris.setValue(value)
        self.spinbox_emission_iris.setValue(value)
        self.xlight.set_emission_iris(value)
        self.enable_all_buttons()

    def set_filter_slider(self, index):
        self.disable_all_buttons()
        position = str(self.dropdown_filter_slider.value())
        self.xlight.set_filter_slider(position)
        self.enable_all_buttons()


class ObjectivesWidget(QWidget):
    signal_objective_changed = Signal()

    def __init__(self, objective_store):
        super(ObjectivesWidget, self).__init__()
        self.objectiveStore = objective_store
        self.init_ui()
        self.dropdown.setCurrentText(self.objectiveStore.current_objective)

    def init_ui(self):
        self.dropdown = QComboBox(self)
        self.dropdown.setSizePolicy(QSizePolicy.Expanding, QSizePolicy.Fixed)
        self.dropdown.addItems(self.objectiveStore.objectives_dict.keys())
        self.dropdown.currentTextChanged.connect(self.on_objective_changed)

        layout = QHBoxLayout()
        layout.addWidget(QLabel("Objective Lens"))
        layout.addWidget(self.dropdown)
        self.setLayout(layout)

    def on_objective_changed(self, objective_name):
        self.objectiveStore.set_current_objective(objective_name)
        self.signal_objective_changed.emit()


class FocusMapWidget(QWidget):

    def __init__(self, autofocusController, *args, **kwargs):
        super().__init__(*args, **kwargs)
        self.autofocusController = autofocusController
        self.init_ui()

    def init_ui(self):
        self.btn_add_to_focusmap = QPushButton("Add to focus map")
        self.btn_enable_focusmap = QPushButton("Enable focus map")
        self.btn_clear_focusmap = QPushButton("Clear focus map")
        self.fmap_coord_1 = QLabel("Focus Map Point 1: (xxx,yyy,zzz)")
        self.fmap_coord_2 = QLabel("Focus Map Point 2: (xxx,yyy,zzz)")
        self.fmap_coord_3 = QLabel("Focus Map Point 3: (xxx,yyy,zzz)")
        layout = QVBoxLayout()
        layout.addWidget(self.fmap_coord_1)
        layout.addWidget(self.fmap_coord_2)
        layout.addWidget(self.fmap_coord_3)

        button_layout = QHBoxLayout()
        button_layout.addWidget(self.btn_add_to_focusmap)
        button_layout.addWidget(self.btn_clear_focusmap)

        layout.addLayout(button_layout)

        layout.addWidget(self.btn_enable_focusmap)

        self.setLayout(layout)

        self.btn_add_to_focusmap.clicked.connect(self.add_to_focusmap)
        self.btn_enable_focusmap.clicked.connect(self.enable_focusmap)
        self.btn_clear_focusmap.clicked.connect(self.clear_focusmap)

    def disable_all_buttons(self):
        self.btn_add_to_focusmap.setEnabled(False)
        self.btn_enable_focusmap.setEnabled(False)
        self.btn_clear_focusmap.setEnabled(False)

    def enable_all_buttons(self):
        self.btn_add_to_focusmap.setEnabled(True)
        self.btn_enable_focusmap.setEnabled(True)
        self.btn_clear_focusmap.setEnabled(True)

    def clear_focusmap(self):
        self.disable_all_buttons()
        self.autofocusController.clear_focus_map()
        self.update_focusmap_display()
        self.btn_enable_focusmap.setText("Enable focus map")
        self.enable_all_buttons()

    def update_focusmap_display(self):
        self.fmap_coord_1.setText("Focus Map Point 1: (xxx,yyy,zzz)")
        self.fmap_coord_2.setText("Focus Map Point 2: (xxx,yyy,zzz)")
        self.fmap_coord_3.setText("Focus Map Point 3: (xxx,yyy,zzz)")
        try:
            x,y,z = self.autofocusController.focus_map_coords[0]
            self.fmap_coord_1.setText(f"Focus Map Point 1: ({x:.3f},{y:.3f},{z:.3f})")
        except IndexError:
            pass
        try:
            x,y,z = self.autofocusController.focus_map_coords[1]
            self.fmap_coord_2.setText(f"Focus Map Point 2: ({x:.3f},{y:.3f},{z:.3f})")
        except IndexError:
            pass
        try:
            x,y,z = self.autofocusController.focus_map_coords[2]
            self.fmap_coord_3.setText(f"Focus Map Point 3: ({x:.3f},{y:.3f},{z:.3f})")
        except IndexError:
            pass

    def enable_focusmap(self):
        self.disable_all_buttons()
        if self.autofocusController.use_focus_map == False:
            self.autofocusController.set_focus_map_use(True)
        else:
            self.autofocusController.set_focus_map_use(False)
        if self.autofocusController.use_focus_map:
            self.btn_enable_focusmap.setText("Disable focus map")
        else:
            self.btn_enable_focusmap.setText("Enable focus map")
        self.enable_all_buttons()

    def add_to_focusmap(self):
        self.disable_all_buttons()
        try:
            self.autofocusController.add_current_coords_to_focus_map()
        except ValueError:
            pass
        self.update_focusmap_display()
        self.enable_all_buttons()


class CameraSettingsWidget(QFrame):

    def __init__(self, camera, include_gain_exposure_time = False, include_camera_temperature_setting = False, include_camera_auto_wb_setting = False, main=None, *args, **kwargs):

        super().__init__(*args, **kwargs)
        self.camera = camera
        self.add_components(include_gain_exposure_time,include_camera_temperature_setting,include_camera_auto_wb_setting)
        # set frame style
        self.setFrameStyle(QFrame.Panel | QFrame.Raised)

    def add_components(self,include_gain_exposure_time,include_camera_temperature_setting,include_camera_auto_wb_setting):

        # add buttons and input fields
        self.entry_exposureTime = QDoubleSpinBox()
        self.entry_exposureTime.setMinimum(self.camera.EXPOSURE_TIME_MS_MIN)
        self.entry_exposureTime.setMaximum(self.camera.EXPOSURE_TIME_MS_MAX)
        self.entry_exposureTime.setSingleStep(1)
        self.entry_exposureTime.setValue(20)
        self.camera.set_exposure_time(20)

        self.entry_analogGain = QDoubleSpinBox()
        self.entry_analogGain.setMinimum(self.camera.GAIN_MIN)
        self.entry_analogGain.setMaximum(self.camera.GAIN_MAX)
        self.entry_analogGain.setSingleStep(self.camera.GAIN_STEP)
        self.entry_analogGain.setValue(0)
        self.camera.set_analog_gain(0)

        self.dropdown_pixelFormat = QComboBox()
        self.dropdown_pixelFormat.addItems(['MONO8','MONO12','MONO14','MONO16','BAYER_RG8','BAYER_RG12'])
        if self.camera.pixel_format is not None:
            self.dropdown_pixelFormat.setCurrentText(self.camera.pixel_format)
        else:
            print("setting camera's default pixel format")
            self.camera.set_pixel_format(DEFAULT_PIXEL_FORMAT)
            self.dropdown_pixelFormat.setCurrentText(DEFAULT_PIXEL_FORMAT)
        self.dropdown_pixelFormat.setSizePolicy(QSizePolicy(QSizePolicy.Expanding, QSizePolicy.Fixed))
        # to do: load and save pixel format in configurations

        self.entry_ROI_offset_x = QSpinBox()
        self.entry_ROI_offset_x.setValue(self.camera.OffsetX)
        self.entry_ROI_offset_x.setSingleStep(8)
        self.entry_ROI_offset_x.setFixedWidth(60)
        self.entry_ROI_offset_x.setMinimum(0)
        self.entry_ROI_offset_x.setMaximum(self.camera.WidthMax)
        self.entry_ROI_offset_x.setKeyboardTracking(False)
        self.entry_ROI_offset_y = QSpinBox()
        self.entry_ROI_offset_y.setValue(self.camera.OffsetY)
        self.entry_ROI_offset_y.setSingleStep(8)
        self.entry_ROI_offset_y.setFixedWidth(60)
        self.entry_ROI_offset_y.setMinimum(0)
        self.entry_ROI_offset_y.setMaximum(self.camera.HeightMax)
        self.entry_ROI_offset_y.setKeyboardTracking(False)
        self.entry_ROI_width = QSpinBox()
        self.entry_ROI_width.setMinimum(16)
        self.entry_ROI_width.setMaximum(self.camera.WidthMax)
        self.entry_ROI_width.setValue(self.camera.Width)
        self.entry_ROI_width.setSingleStep(8)
        self.entry_ROI_width.setFixedWidth(60)
        self.entry_ROI_width.setKeyboardTracking(False)
        self.entry_ROI_height = QSpinBox()
        self.entry_ROI_height.setSingleStep(8)
        self.entry_ROI_height.setMinimum(16)
        self.entry_ROI_height.setMaximum(self.camera.HeightMax)
        self.entry_ROI_height.setValue(self.camera.Height)
        self.entry_ROI_height.setFixedWidth(60)
        self.entry_ROI_height.setKeyboardTracking(False)
        self.entry_temperature = QDoubleSpinBox()
        self.entry_temperature.setMaximum(25)
        self.entry_temperature.setMinimum(-50)
        self.entry_temperature.setDecimals(1)
        self.label_temperature_measured = QLabel()
        # self.label_temperature_measured.setNum(0)
        self.label_temperature_measured.setFrameStyle(QFrame.Panel | QFrame.Sunken)

        # connection
        self.entry_exposureTime.valueChanged.connect(self.camera.set_exposure_time)
        self.entry_analogGain.valueChanged.connect(self.camera.set_analog_gain)
        self.dropdown_pixelFormat.currentTextChanged.connect(self.camera.set_pixel_format)
        self.entry_ROI_offset_x.valueChanged.connect(self.set_ROI_offset)
        self.entry_ROI_offset_y.valueChanged.connect(self.set_ROI_offset)
        self.entry_ROI_height.valueChanged.connect(self.set_Height)
        self.entry_ROI_width.valueChanged.connect(self.set_Width)

        # layout
        self.camera_layout = QVBoxLayout()
        if include_gain_exposure_time:
            exposure_line = QHBoxLayout()
            exposure_line.addWidget(QLabel('Exposure Time (ms)'))
            exposure_line.addWidget(self.entry_exposureTime)
            self.camera_layout.addLayout(exposure_line)
            gain_line = QHBoxLayout()
            gain_line.addWidget(QLabel('Analog Gain'))
            gain_line.addWidget(self.entry_analogGain)
            self.camera_layout.addLayout(gain_line)

        format_line = QHBoxLayout()
        format_line.addWidget(QLabel('Pixel Format'))
        format_line.addWidget(self.dropdown_pixelFormat)
        try:
            current_res = self.camera.resolution
            current_res_string = "x".join([str(current_res[0]),str(current_res[1])])
            res_options = [f"{res[0]} x {res[1]}" for res in self.camera.res_list]
            self.dropdown_res = QComboBox()
            self.dropdown_res.addItems(res_options)
            self.dropdown_res.setCurrentText(current_res_string)

            self.dropdown_res.currentTextChanged.connect(self.change_full_res)
        except AttributeError as ae:
            print(ae)
            self.dropdown_res = QComboBox()
            self.dropdown_res.setEnabled(False)
            pass
        format_line.addWidget(QLabel(" FOV Resolution"))
        format_line.addWidget(self.dropdown_res)
        self.camera_layout.addLayout(format_line)

        if include_camera_temperature_setting:
            temp_line = QHBoxLayout()
            temp_line.addWidget(QLabel('Set Temperature (C)'))
            temp_line.addWidget(self.entry_temperature)
            temp_line.addWidget(QLabel('Actual Temperature (C)'))
            temp_line.addWidget(self.label_temperature_measured)
            try:
                self.entry_temperature.valueChanged.connect(self.set_temperature)
                self.camera.set_temperature_reading_callback(self.update_measured_temperature)
            except AttributeError:
                pass
            self.camera_layout.addLayout(temp_line)

        roi_line = QHBoxLayout()
        roi_line.addWidget(QLabel('Height'))
        roi_line.addWidget(self.entry_ROI_height)
        roi_line.addStretch()
        roi_line.addWidget(QLabel('Y-offset'))
        roi_line.addWidget(self.entry_ROI_offset_y)
        roi_line.addStretch()
        roi_line.addWidget(QLabel('Width'))
        roi_line.addWidget(self.entry_ROI_width)
        roi_line.addStretch()
        roi_line.addWidget(QLabel('X-offset'))
        roi_line.addWidget(self.entry_ROI_offset_x)
        self.camera_layout.addLayout(roi_line)

        if DISPLAY_TOUPCAMER_BLACKLEVEL_SETTINGS is True:
            blacklevel_line = QHBoxLayout()
            blacklevel_line.addWidget(QLabel('Black Level'))

            self.label_blackLevel = QSpinBox()
            self.label_blackLevel.setMinimum(0)
            self.label_blackLevel.setMaximum(31)
            self.label_blackLevel.valueChanged.connect(self.update_blacklevel)
            self.label_blackLevel.setSuffix(" ")

            blacklevel_line.addWidget(self.label_blackLevel)

            self.camera_layout.addLayout(blacklevel_line)

        if include_camera_auto_wb_setting:
            is_color = False
            try:
                is_color = self.camera.get_is_color()
            except AttributeError:
                pass

            if is_color is True:
                # auto white balance
                self.btn_auto_wb = QPushButton('Auto White Balance')
                self.btn_auto_wb.setCheckable(True)
                self.btn_auto_wb.setChecked(False)
                self.btn_auto_wb.clicked.connect(self.toggle_auto_wb)
                print(self.camera.get_balance_white_auto())

                self.camera_layout.addLayout(grid_camera_setting_wb)

        self.setLayout(self.camera_layout)

    def toggle_auto_wb(self,pressed):
        # 0: OFF  1:CONTINUOUS  2:ONCE
        if pressed:
            self.camera.set_balance_white_auto(1)
        else:
            self.camera.set_balance_white_auto(0)

    def set_exposure_time(self,exposure_time):
        self.entry_exposureTime.setValue(exposure_time)

    def set_analog_gain(self,analog_gain):
        self.entry_analogGain.setValue(analog_gain)

    def set_Width(self):
        width = int(self.entry_ROI_width.value()//8)*8
        self.entry_ROI_width.blockSignals(True)
        self.entry_ROI_width.setValue(width)
        self.entry_ROI_width.blockSignals(False)
        offset_x = (self.camera.WidthMax - self.entry_ROI_width.value())/2
        offset_x = int(offset_x//8)*8
        self.entry_ROI_offset_x.blockSignals(True)
        self.entry_ROI_offset_x.setValue(offset_x)
        self.entry_ROI_offset_x.blockSignals(False)
        self.camera.set_ROI(self.entry_ROI_offset_x.value(),self.entry_ROI_offset_y.value(),self.entry_ROI_width.value(),self.entry_ROI_height.value())

    def set_Height(self):
        height = int(self.entry_ROI_height.value()//8)*8
        self.entry_ROI_height.blockSignals(True)
        self.entry_ROI_height.setValue(height)
        self.entry_ROI_height.blockSignals(False)
        offset_y = (self.camera.HeightMax - self.entry_ROI_height.value())/2
        offset_y = int(offset_y//8)*8
        self.entry_ROI_offset_y.blockSignals(True)
        self.entry_ROI_offset_y.setValue(offset_y)
        self.entry_ROI_offset_y.blockSignals(False)
        self.camera.set_ROI(self.entry_ROI_offset_x.value(),self.entry_ROI_offset_y.value(),self.entry_ROI_width.value(),self.entry_ROI_height.value())

    def set_ROI_offset(self):
    	self.camera.set_ROI(self.entry_ROI_offset_x.value(),self.entry_ROI_offset_y.value(),self.entry_ROI_width.value(),self.entry_ROI_height.value())

    def set_temperature(self):
        try:
            self.camera.set_temperature(float(self.entry_temperature.value()))
        except AttributeError:
            pass

    def update_measured_temperature(self,temperature):
        self.label_temperature_measured.setNum(temperature)

    def change_full_res(self, index):
        res_strings = self.dropdown_res.currentText().split("x")
        res_x = int(res_strings[0])
        res_y = int(res_strings[1])
        self.camera.set_resolution(res_x,res_y)
        self.entry_ROI_offset_x.blockSignals(True)
        self.entry_ROI_offset_y.blockSignals(True)
        self.entry_ROI_height.blockSignals(True)
        self.entry_ROI_width.blockSignals(True)

        self.entry_ROI_height.setMaximum(self.camera.HeightMax)
        self.entry_ROI_width.setMaximum(self.camera.WidthMax)

        self.entry_ROI_offset_x.setMaximum(self.camera.WidthMax)
        self.entry_ROI_offset_y.setMaximum(self.camera.HeightMax)

        self.entry_ROI_offset_x.setValue(int(8*self.camera.OffsetX//8))
        self.entry_ROI_offset_y.setValue(int(8*self.camera.OffsetY//8))
        self.entry_ROI_height.setValue(int(8*self.camera.Height//8))
        self.entry_ROI_width.setValue(int(8*self.camera.Width//8))

        self.entry_ROI_offset_x.blockSignals(False)
        self.entry_ROI_offset_y.blockSignals(False)
        self.entry_ROI_height.blockSignals(False)
        self.entry_ROI_width.blockSignals(False)

    def update_blacklevel(self, blacklevel):
        try:
            self.camera.set_blacklevel(blacklevel)
        except AttributeError:
            pass


class LiveControlWidget(QFrame):

    signal_newExposureTime = Signal(float)
    signal_newAnalogGain = Signal(float)
    signal_autoLevelSetting = Signal(bool)
    signal_live_configuration = Signal(object)
    signal_start_live = Signal()

    def __init__(self, streamHandler, liveController, configurationManager=None, show_trigger_options=True, show_display_options=False, show_autolevel = False, autolevel=False, stretch=True, main=None, *args, **kwargs):
        super().__init__(*args, **kwargs)
        self.liveController = liveController
        self.streamHandler = streamHandler
        self.configurationManager = configurationManager
        self.fps_trigger = 10
        self.fps_display = 10
        self.liveController.set_trigger_fps(self.fps_trigger)
        self.streamHandler.set_display_fps(self.fps_display)

        self.triggerMode = TriggerMode.SOFTWARE
        # note that this references the object in self.configurationManager.configurations
        self.currentConfiguration = self.configurationManager.configurations[0]

        self.add_components(show_trigger_options,show_display_options,show_autolevel,autolevel,stretch)
        self.setFrameStyle(QFrame.Panel | QFrame.Raised)
        self.update_microscope_mode_by_name(self.currentConfiguration.name)

        self.is_switching_mode = False # flag used to prevent from settings being set by twice - from both mode change slot and value change slot; another way is to use blockSignals(True)

    def add_components(self,show_trigger_options,show_display_options,show_autolevel,autolevel,stretch):
        # line 0: trigger mode
        self.triggerMode = None
        self.dropdown_triggerManu = QComboBox()
        self.dropdown_triggerManu.addItems([TriggerMode.SOFTWARE,TriggerMode.HARDWARE,TriggerMode.CONTINUOUS])
        sizePolicy = QSizePolicy(QSizePolicy.Expanding, QSizePolicy.Fixed)
        self.dropdown_triggerManu.setSizePolicy(sizePolicy)

        # line 1: fps
        self.entry_triggerFPS = QDoubleSpinBox()
        self.entry_triggerFPS.setMinimum(0.02)
        self.entry_triggerFPS.setMaximum(1000)
        self.entry_triggerFPS.setSingleStep(1)
        self.entry_triggerFPS.setValue(self.fps_trigger)
        self.entry_triggerFPS.setDecimals(0)

        # line 2: choose microscope mode / toggle live mode
        self.dropdown_modeSelection = QComboBox()
        for microscope_configuration in self.configurationManager.configurations:
            self.dropdown_modeSelection.addItems([microscope_configuration.name])
        self.dropdown_modeSelection.setCurrentText(self.currentConfiguration.name)
        self.dropdown_modeSelection.setSizePolicy(sizePolicy)

        self.btn_live = QPushButton("Start Live")
        self.btn_live.setCheckable(True)
        self.btn_live.setChecked(False)
        self.btn_live.setDefault(False)
        self.btn_live.setStyleSheet("background-color: #C2C2FF")
        self.btn_live.setSizePolicy(sizePolicy)

        # line 3: exposure time and analog gain associated with the current mode
        self.entry_exposureTime = QDoubleSpinBox()
        self.entry_exposureTime.setMinimum(self.liveController.camera.EXPOSURE_TIME_MS_MIN)
        self.entry_exposureTime.setMaximum(self.liveController.camera.EXPOSURE_TIME_MS_MAX)
        self.entry_exposureTime.setSingleStep(1)
        self.entry_exposureTime.setSuffix(' ms')
        self.entry_exposureTime.setValue(0)
        self.entry_exposureTime.setSizePolicy(sizePolicy)

        self.entry_analogGain = QDoubleSpinBox()
        self.entry_analogGain = QDoubleSpinBox()
        self.entry_analogGain.setMinimum(0)
        self.entry_analogGain.setMaximum(24)
        # self.entry_analogGain.setSuffix('x')
        self.entry_analogGain.setSingleStep(0.1)
        self.entry_analogGain.setValue(0)
        self.entry_analogGain.setSizePolicy(sizePolicy)

        self.slider_illuminationIntensity = QSlider(Qt.Horizontal)
        self.slider_illuminationIntensity.setTickPosition(QSlider.TicksBelow)
        self.slider_illuminationIntensity.setMinimum(0)
        self.slider_illuminationIntensity.setMaximum(100)
        self.slider_illuminationIntensity.setValue(100)
        self.slider_illuminationIntensity.setSingleStep(2)

        self.entry_illuminationIntensity = QDoubleSpinBox()
        self.entry_illuminationIntensity.setMinimum(0)
        self.entry_illuminationIntensity.setMaximum(100)
        self.entry_illuminationIntensity.setSingleStep(1)
        self.entry_illuminationIntensity.setSuffix('%')
        self.entry_illuminationIntensity.setValue(100)

        # line 4: display fps and resolution scaling
        self.entry_displayFPS = QDoubleSpinBox()
        self.entry_displayFPS.setMinimum(1)
        self.entry_displayFPS.setMaximum(240)
        self.entry_displayFPS.setSingleStep(1)
        self.entry_displayFPS.setDecimals(0)
        self.entry_displayFPS.setValue(self.fps_display)

        self.slider_resolutionScaling = QSlider(Qt.Horizontal)
        self.slider_resolutionScaling.setTickPosition(QSlider.TicksBelow)
        self.slider_resolutionScaling.setMinimum(10)
        self.slider_resolutionScaling.setMaximum(100)
        self.slider_resolutionScaling.setValue(DEFAULT_DISPLAY_CROP)
        self.slider_resolutionScaling.setSingleStep(10)

        self.label_resolutionScaling = QSpinBox()
        self.label_resolutionScaling.setMinimum(10)
        self.label_resolutionScaling.setMaximum(100)
        self.label_resolutionScaling.setValue(self.slider_resolutionScaling.value())
        self.label_resolutionScaling.setSuffix(" %")
        self.slider_resolutionScaling.setSingleStep(5)

        self.slider_resolutionScaling.valueChanged.connect(lambda v: self.label_resolutionScaling.setValue(round(v)))
        self.label_resolutionScaling.valueChanged.connect(lambda v: self.slider_resolutionScaling.setValue(round(v)))

        # autolevel
        self.btn_autolevel = QPushButton('Autolevel')
        self.btn_autolevel.setCheckable(True)
        self.btn_autolevel.setChecked(autolevel)

        # Determine the maximum width needed
        self.entry_illuminationIntensity.setMinimumWidth(self.btn_live.sizeHint().width())
        self.btn_autolevel.setMinimumWidth(self.btn_autolevel.sizeHint().width())

        max_width = max(
            self.btn_autolevel.minimumWidth(),
            self.entry_illuminationIntensity.minimumWidth()
        )

        # Set the fixed width for all three widgets
        self.entry_illuminationIntensity.setFixedWidth(max_width)
        self.btn_autolevel.setFixedWidth(max_width)

        # connections
        self.entry_triggerFPS.valueChanged.connect(self.liveController.set_trigger_fps)
        self.entry_displayFPS.valueChanged.connect(self.streamHandler.set_display_fps)
        self.slider_resolutionScaling.valueChanged.connect(self.streamHandler.set_display_resolution_scaling)
        self.slider_resolutionScaling.valueChanged.connect(self.liveController.set_display_resolution_scaling)
        self.dropdown_modeSelection.currentTextChanged.connect(self.update_microscope_mode_by_name)
        self.dropdown_triggerManu.currentIndexChanged.connect(self.update_trigger_mode)
        self.btn_live.clicked.connect(self.toggle_live)
        self.entry_exposureTime.valueChanged.connect(self.update_config_exposure_time)
        self.entry_analogGain.valueChanged.connect(self.update_config_analog_gain)
        self.entry_illuminationIntensity.valueChanged.connect(self.update_config_illumination_intensity)
        self.entry_illuminationIntensity.valueChanged.connect(lambda x: self.slider_illuminationIntensity.setValue(int(x)))
        self.slider_illuminationIntensity.valueChanged.connect(self.entry_illuminationIntensity.setValue)
        self.btn_autolevel.toggled.connect(self.signal_autoLevelSetting.emit)

        # layout
        grid_line1 = QHBoxLayout()
        grid_line1.addWidget(QLabel('Live Configuration'))
        grid_line1.addWidget(self.dropdown_modeSelection, 2)
        grid_line1.addWidget(self.btn_live, 1)

        grid_line2 = QHBoxLayout()
        grid_line2.addWidget(QLabel('Exposure Time'))
        grid_line2.addWidget(self.entry_exposureTime)
        gain_label = QLabel(' Analog Gain')
        gain_label.setAlignment(Qt.AlignRight | Qt.AlignVCenter)
        grid_line2.addWidget(gain_label)
        grid_line2.addWidget(self.entry_analogGain)
        if show_autolevel:
            grid_line2.addWidget(self.btn_autolevel)

        grid_line4 = QHBoxLayout()
        grid_line4.addWidget(QLabel('Illumination'))
        grid_line4.addWidget(self.slider_illuminationIntensity)
        grid_line4.addWidget(self.entry_illuminationIntensity)

        grid_line0 = QHBoxLayout()
        if show_trigger_options:
            grid_line0.addWidget(QLabel('Trigger Mode'))
            grid_line0.addWidget(self.dropdown_triggerManu)
            grid_line0.addWidget(QLabel('Trigger FPS'))
            grid_line0.addWidget(self.entry_triggerFPS)

        grid_line05 = QHBoxLayout()
        show_dislpay_fps = False
        if show_display_options:
            resolution_label = QLabel('Display Resolution')
            resolution_label.setAlignment(Qt.AlignRight | Qt.AlignVCenter)
            grid_line05.addWidget(resolution_label)
            grid_line05.addWidget(self.slider_resolutionScaling)
            if show_dislpay_fps:
                grid_line05.addWidget(QLabel('Display FPS'))
                grid_line05.addWidget(self.entry_displayFPS)
            else:
                grid_line05.addWidget(self.label_resolutionScaling)

        self.grid = QVBoxLayout()
        if show_trigger_options:
            self.grid.addLayout(grid_line0)
        self.grid.addLayout(grid_line1)
        self.grid.addLayout(grid_line2)
        self.grid.addLayout(grid_line4)
        if show_display_options:
            self.grid.addLayout(grid_line05)
        if not stretch:
            self.grid.addStretch()
        self.setLayout(self.grid)


    def toggle_live(self,pressed):
        if pressed:
            self.liveController.start_live()
            self.btn_live.setText('Stop Live')
            self.signal_start_live.emit()
        else:
            self.liveController.stop_live()
            self.btn_live.setText('Start Live')

    def toggle_autolevel(self,autolevel_on):
        self.btn_autolevel.setChecked(autolevel_on)

    def update_camera_settings(self):
        self.signal_newAnalogGain.emit(self.entry_analogGain.value())
        self.signal_newExposureTime.emit(self.entry_exposureTime.value())

    def update_microscope_mode_by_name(self,current_microscope_mode_name):
        self.is_switching_mode = True
        # identify the mode selected (note that this references the object in self.configurationManager.configurations)
        self.currentConfiguration = next((config for config in self.configurationManager.configurations if config.name == current_microscope_mode_name), None)
        self.signal_live_configuration.emit(self.currentConfiguration)
        # update the microscope to the current configuration
        self.liveController.set_microscope_mode(self.currentConfiguration)
        # update the exposure time and analog gain settings according to the selected configuration
        self.entry_exposureTime.setValue(self.currentConfiguration.exposure_time)
        self.entry_analogGain.setValue(self.currentConfiguration.analog_gain)
        self.entry_illuminationIntensity.setValue(self.currentConfiguration.illumination_intensity)
        self.is_switching_mode = False

    def update_trigger_mode(self):
        self.liveController.set_trigger_mode(self.dropdown_triggerManu.currentText())

    def update_config_exposure_time(self,new_value):
        if self.is_switching_mode == False:
            self.currentConfiguration.exposure_time = new_value
            self.configurationManager.update_configuration(self.currentConfiguration.id,'ExposureTime',new_value)
            self.signal_newExposureTime.emit(new_value)

    def update_config_analog_gain(self,new_value):
        if self.is_switching_mode == False:
            self.currentConfiguration.analog_gain = new_value
            self.configurationManager.update_configuration(self.currentConfiguration.id,'AnalogGain',new_value)
            self.signal_newAnalogGain.emit(new_value)

    def update_config_illumination_intensity(self,new_value):
        if self.is_switching_mode == False:
            self.currentConfiguration.illumination_intensity = new_value
            self.configurationManager.update_configuration(self.currentConfiguration.id,'IlluminationIntensity',new_value)
            self.liveController.set_illumination(self.currentConfiguration.illumination_source, self.currentConfiguration.illumination_intensity)

    def set_microscope_mode(self,config):
        # self.liveController.set_microscope_mode(config)
        self.dropdown_modeSelection.setCurrentText(config.name)

    def set_trigger_mode(self,trigger_mode):
        self.dropdown_triggerManu.setCurrentText(trigger_mode)
        self.liveController.set_trigger_mode(self.dropdown_triggerManu.currentText())


class PiezoWidget(QFrame):
    def __init__(self, navigationController, *args, **kwargs):
        super().__init__(*args, **kwargs)
        self.navigationController = navigationController
        self.slider_value = 0.00
        self.add_components()

    def add_components(self):
        # Row 1: Slider and Double Spin Box for direct control
        self.slider = QSlider(Qt.Horizontal, self)
        self.slider.setMinimum(0)
        self.slider.setMaximum(int(OBJECTIVE_PIEZO_RANGE_UM * 100))  # Multiplied by 100 for 0.01 precision

        self.spinBox = QDoubleSpinBox(self)
        self.spinBox.setRange(0.0, OBJECTIVE_PIEZO_RANGE_UM)
        self.spinBox.setDecimals(2)
        self.spinBox.setSingleStep(0.01)
        self.spinBox.setSuffix(' μm')

        # Row 3: Home Button
        self.home_btn = QPushButton(f" Set to {OBJECTIVE_PIEZO_HOME_UM} μm ", self)

        hbox1 = QHBoxLayout()
        hbox1.addWidget(self.home_btn)
        hbox1.addWidget(self.slider)
        hbox1.addWidget(self.spinBox)

        # Row 2: Increment Double Spin Box, Move Up and Move Down Buttons
        self.increment_spinBox = QDoubleSpinBox(self)
        self.increment_spinBox.setRange(0.0, 100.0)
        self.increment_spinBox.setDecimals(2)
        self.increment_spinBox.setSingleStep(1)
        self.increment_spinBox.setValue(1.00)
        self.increment_spinBox.setSuffix(' μm')
        self.move_up_btn = QPushButton("Move Up", self)
        self.move_down_btn = QPushButton("Move Down", self)

        hbox2 = QHBoxLayout()
        hbox2.addWidget(self.increment_spinBox)
        hbox2.addWidget(self.move_up_btn)
        hbox2.addWidget(self.move_down_btn)

        # Vertical Layout to include all HBoxes
        vbox = QVBoxLayout()
        vbox.addLayout(hbox1)
        vbox.addLayout(hbox2)

        self.setLayout(vbox)

        # Connect signals and slots
        self.slider.valueChanged.connect(self.update_from_slider)
        self.spinBox.valueChanged.connect(self.update_from_spinBox)
        self.move_up_btn.clicked.connect(lambda: self.adjust_position(True))
        self.move_down_btn.clicked.connect(lambda: self.adjust_position(False))
        self.home_btn.clicked.connect(self.home)

    def update_from_slider(self, value):
        self.slider_value = value / 100  # Convert back to float with two decimal places
        self.update_spinBox()
        self.update_piezo_position()

    def update_from_spinBox(self, value):
        self.slider_value = value
        self.update_slider()
        self.update_piezo_position()

    def update_spinBox(self):
        self.spinBox.blockSignals(True)
        self.spinBox.setValue(self.slider_value)
        self.spinBox.blockSignals(False)

    def update_slider(self):
        self.slider.blockSignals(True)
        self.slider.setValue(int(self.slider_value * 100))
        self.slider.blockSignals(False)

    def update_piezo_position(self):
        displacement_um = self.slider_value
        self.navigationController.set_piezo_um(displacement_um)

    def adjust_position(self, up):
        increment = self.increment_spinBox.value()
        if up:
            self.slider_value = min(OBJECTIVE_PIEZO_RANGE_UM, self.slider_value + increment)
        else:
            self.slider_value = max(0, self.slider_value - increment)
        self.update_spinBox()
        self.update_slider()
        self.update_piezo_position()

    def home(self):
        self.slider_value = OBJECTIVE_PIEZO_HOME_UM
        self.update_spinBox()
        self.update_slider()
        self.update_piezo_position()

    def update_displacement_um_display(self, displacement):
        self.slider_value = round(displacement, 2)
        self.update_spinBox()
        self.update_slider()


class RecordingWidget(QFrame):
    def __init__(self, streamHandler, imageSaver, main=None, *args, **kwargs):
        super().__init__(*args, **kwargs)
        self.imageSaver = imageSaver # for saving path control
        self.streamHandler = streamHandler
        self.base_path_is_set = False
        self.add_components()
        self.setFrameStyle(QFrame.Panel | QFrame.Raised)

    def add_components(self):
        self.btn_setSavingDir = QPushButton('Browse')
        self.btn_setSavingDir.setDefault(False)
        self.btn_setSavingDir.setIcon(QIcon('icon/folder.png'))

        self.lineEdit_savingDir = QLineEdit()
        self.lineEdit_savingDir.setReadOnly(True)
        self.lineEdit_savingDir.setText('Choose a base saving directory')

        self.lineEdit_savingDir.setText(DEFAULT_SAVING_PATH)
        self.imageSaver.set_base_path(DEFAULT_SAVING_PATH)

        self.lineEdit_experimentID = QLineEdit()

        self.entry_saveFPS = QDoubleSpinBox()
        self.entry_saveFPS.setMinimum(0.02)
        self.entry_saveFPS.setMaximum(1000)
        self.entry_saveFPS.setSingleStep(1)
        self.entry_saveFPS.setValue(1)
        self.streamHandler.set_save_fps(1)

        self.entry_timeLimit = QSpinBox()
        self.entry_timeLimit.setMinimum(-1)
        self.entry_timeLimit.setMaximum(60*60*24*30)
        self.entry_timeLimit.setSingleStep(1)
        self.entry_timeLimit.setValue(-1)

        self.btn_record = QPushButton("Record")
        self.btn_record.setCheckable(True)
        self.btn_record.setChecked(False)
        self.btn_record.setDefault(False)

        grid_line1 = QGridLayout()
        grid_line1.addWidget(QLabel('Saving Path'))
        grid_line1.addWidget(self.lineEdit_savingDir, 0,1)
        grid_line1.addWidget(self.btn_setSavingDir, 0,2)

        grid_line2 = QGridLayout()
        grid_line2.addWidget(QLabel('Experiment ID'), 0,0)
        grid_line2.addWidget(self.lineEdit_experimentID,0,1)

        grid_line3 = QGridLayout()
        grid_line3.addWidget(QLabel('Saving FPS'), 0,0)
        grid_line3.addWidget(self.entry_saveFPS, 0,1)
        grid_line3.addWidget(QLabel('Time Limit (s)'), 0,2)
        grid_line3.addWidget(self.entry_timeLimit, 0,3)

        self.grid = QVBoxLayout()
        self.grid.addLayout(grid_line1)
        self.grid.addLayout(grid_line2)
        self.grid.addLayout(grid_line3)
        self.grid.addWidget(self.btn_record)
        self.setLayout(self.grid)

        # add and display a timer - to be implemented
        # self.timer = QTimer()

        # connections
        self.btn_setSavingDir.clicked.connect(self.set_saving_dir)
        self.btn_record.clicked.connect(self.toggle_recording)
        self.entry_saveFPS.valueChanged.connect(self.streamHandler.set_save_fps)
        self.entry_timeLimit.valueChanged.connect(self.imageSaver.set_recording_time_limit)
        self.imageSaver.stop_recording.connect(self.stop_recording)

    def set_saving_dir(self):
        dialog = QFileDialog()
        save_dir_base = dialog.getExistingDirectory(None, "Select Folder")
        self.imageSaver.set_base_path(save_dir_base)
        self.lineEdit_savingDir.setText(save_dir_base)
        self.base_path_is_set = True

    def toggle_recording(self,pressed):
        if self.base_path_is_set == False:
            self.btn_record.setChecked(False)
            msg = QMessageBox()
            msg.setText("Please choose base saving directory first")
            msg.exec_()
            return
        if pressed:
            self.lineEdit_experimentID.setEnabled(False)
            self.btn_setSavingDir.setEnabled(False)
            self.imageSaver.start_new_experiment(self.lineEdit_experimentID.text())
            self.streamHandler.start_recording()
        else:
            self.streamHandler.stop_recording()
            self.lineEdit_experimentID.setEnabled(True)
            self.btn_setSavingDir.setEnabled(True)

    # stop_recording can be called by imageSaver
    def stop_recording(self):
        self.lineEdit_experimentID.setEnabled(True)
        self.btn_record.setChecked(False)
        self.streamHandler.stop_recording()
        self.btn_setSavingDir.setEnabled(True)


class NavigationWidget(QFrame):
    def __init__(self, navigationController, slidePositionController=None, main=None, widget_configuration = 'full', *args, **kwargs):
        super().__init__(*args, **kwargs)
        self.navigationController = navigationController
        self.slidePositionController = slidePositionController
        self.widget_configuration = widget_configuration
        self.slide_position = None
        self.flag_click_to_move = False
        self.add_components()
        self.setFrameStyle(QFrame.Panel | QFrame.Raised)

    def add_components(self):
        x_label = QLabel('X :')
        x_label.setFixedWidth(20)
        self.label_Xpos = QLabel()
        self.label_Xpos.setNum(0)
        self.label_Xpos.setFrameStyle(QFrame.Panel | QFrame.Sunken)
        self.entry_dX = QDoubleSpinBox()
        self.entry_dX.setMinimum(0)
        self.entry_dX.setMaximum(25)
        self.entry_dX.setSingleStep(0.2)
        self.entry_dX.setValue(0)
        self.entry_dX.setDecimals(3)
        self.entry_dX.setSuffix(' mm')
        self.entry_dX.setKeyboardTracking(False)
        self.btn_moveX_forward = QPushButton('Forward')
        self.btn_moveX_forward.setDefault(False)
        self.btn_moveX_backward = QPushButton('Backward')
        self.btn_moveX_backward.setDefault(False)

        self.btn_home_X = QPushButton('Home X')
        self.btn_home_X.setDefault(False)
        self.btn_home_X.setEnabled(HOMING_ENABLED_X)
        self.btn_zero_X = QPushButton('Zero X')
        self.btn_zero_X.setDefault(False)

        self.checkbox_clickToMove = QCheckBox('Click to Move')
        self.checkbox_clickToMove.setChecked(False)
        self.checkbox_clickToMove.setSizePolicy(QSizePolicy(QSizePolicy.Expanding, QSizePolicy.Fixed))

        y_label = QLabel('Y :')
        y_label.setFixedWidth(20)
        self.label_Ypos = QLabel()
        self.label_Ypos.setNum(0)
        self.label_Ypos.setFrameStyle(QFrame.Panel | QFrame.Sunken)
        self.entry_dY = QDoubleSpinBox()
        self.entry_dY.setMinimum(0)
        self.entry_dY.setMaximum(25)
        self.entry_dY.setSingleStep(0.2)
        self.entry_dY.setValue(0)
        self.entry_dY.setDecimals(3)
        self.entry_dY.setSuffix(' mm')

        self.entry_dY.setKeyboardTracking(False)
        self.btn_moveY_forward = QPushButton('Forward')
        self.btn_moveY_forward.setDefault(False)
        self.btn_moveY_backward = QPushButton('Backward')
        self.btn_moveY_backward.setDefault(False)

        self.btn_home_Y = QPushButton('Home Y')
        self.btn_home_Y.setDefault(False)
        self.btn_home_Y.setEnabled(HOMING_ENABLED_Y)
        self.btn_zero_Y = QPushButton('Zero Y')
        self.btn_zero_Y.setDefault(False)

        z_label = QLabel('Z :')
        z_label.setFixedWidth(20)
        self.label_Zpos = QLabel()
        self.label_Zpos.setNum(0)
        self.label_Zpos.setFrameStyle(QFrame.Panel | QFrame.Sunken)
        self.entry_dZ = QDoubleSpinBox()
        self.entry_dZ.setMinimum(0)
        self.entry_dZ.setMaximum(1000)
        self.entry_dZ.setSingleStep(0.2)
        self.entry_dZ.setValue(0)
        self.entry_dZ.setDecimals(3)
        self.entry_dZ.setSuffix(' μm')
        self.entry_dZ.setKeyboardTracking(False)
        self.btn_moveZ_forward = QPushButton('Forward')
        self.btn_moveZ_forward.setDefault(False)
        self.btn_moveZ_backward = QPushButton('Backward')
        self.btn_moveZ_backward.setDefault(False)

        self.btn_home_Z = QPushButton('Home Z')
        self.btn_home_Z.setDefault(False)
        self.btn_home_Z.setEnabled(HOMING_ENABLED_Z)
        self.btn_zero_Z = QPushButton('Zero Z')
        self.btn_zero_Z.setDefault(False)

        self.btn_load_slide = QPushButton('Move To Loading Position')
        self.btn_load_slide.setSizePolicy(QSizePolicy.Expanding, QSizePolicy.Fixed)

        grid_line0 = QGridLayout()
        grid_line0.addWidget(x_label, 0,0)
        grid_line0.addWidget(self.label_Xpos, 0,1)
        grid_line0.addWidget(self.entry_dX, 0,2)
        grid_line0.addWidget(self.btn_moveX_forward, 0,3)
        grid_line0.addWidget(self.btn_moveX_backward, 0,4)

        grid_line0.addWidget(y_label, 1,0)
        grid_line0.addWidget(self.label_Ypos, 1,1)
        grid_line0.addWidget(self.entry_dY, 1,2)
        grid_line0.addWidget(self.btn_moveY_forward, 1,3)
        grid_line0.addWidget(self.btn_moveY_backward, 1,4)

        grid_line0.addWidget(z_label, 2,0)
        grid_line0.addWidget(self.label_Zpos, 2,1)
        grid_line0.addWidget(self.entry_dZ, 2,2)
        grid_line0.addWidget(self.btn_moveZ_forward, 2,3)
        grid_line0.addWidget(self.btn_moveZ_backward, 2,4)

        grid_line3 = QHBoxLayout()

        if self.widget_configuration == 'full':
            grid_line3.addWidget(self.btn_home_X)
            grid_line3.addWidget(self.btn_home_Y)
            grid_line3.addWidget(self.btn_home_Z)
            grid_line3.addWidget(self.btn_zero_X)
            grid_line3.addWidget(self.btn_zero_Y)
            grid_line3.addWidget(self.btn_zero_Z)
        else:
            grid_line3.addWidget(self.btn_load_slide, 1)
            grid_line3.addWidget(self.btn_home_Z, 1)
            grid_line3.addWidget(self.btn_zero_Z, 1)

        grid_line3.addWidget(self.checkbox_clickToMove, 1)

        self.grid = QVBoxLayout()
        self.grid.addLayout(grid_line0)
        self.grid.addLayout(grid_line3)
        self.setLayout(self.grid)

        self.entry_dX.valueChanged.connect(self.set_deltaX)
        self.entry_dY.valueChanged.connect(self.set_deltaY)
        self.entry_dZ.valueChanged.connect(self.set_deltaZ)

        self.btn_moveX_forward.clicked.connect(self.move_x_forward)
        self.btn_moveX_backward.clicked.connect(self.move_x_backward)
        self.btn_moveY_forward.clicked.connect(self.move_y_forward)
        self.btn_moveY_backward.clicked.connect(self.move_y_backward)
        self.btn_moveZ_forward.clicked.connect(self.move_z_forward)
        self.btn_moveZ_backward.clicked.connect(self.move_z_backward)

        self.btn_home_X.clicked.connect(self.home_x)
        self.btn_home_Y.clicked.connect(self.home_y)
        self.btn_home_Z.clicked.connect(self.home_z)
        self.btn_zero_X.clicked.connect(self.zero_x)
        self.btn_zero_Y.clicked.connect(self.zero_y)
        self.btn_zero_Z.clicked.connect(self.zero_z)

        self.checkbox_clickToMove.stateChanged.connect(self.navigationController.set_flag_click_to_move)

        self.btn_load_slide.clicked.connect(self.switch_position)
        self.btn_load_slide.setStyleSheet("background-color: #C2C2FF")

    def toggle_navigation_controls(self, started):
        if started:
            self.flag_click_to_move = self.navigationController.get_flag_click_to_move()
            self.setEnabled_all(False)
            self.checkbox_clickToMove.setChecked(False)
        else:
            self.setEnabled_all(True)
            self.checkbox_clickToMove.setChecked(self.flag_click_to_move)

    def setEnabled_all(self, enabled):
        self.checkbox_clickToMove.setEnabled(enabled)
        self.btn_home_X.setEnabled(enabled)
        self.btn_zero_X.setEnabled(enabled)
        self.btn_moveX_forward.setEnabled(enabled)
        self.btn_moveX_backward.setEnabled(enabled)
        self.btn_home_Y.setEnabled(enabled)
        self.btn_zero_Y.setEnabled(enabled)
        self.btn_moveY_forward.setEnabled(enabled)
        self.btn_moveY_backward.setEnabled(enabled)
        self.btn_home_Z.setEnabled(enabled)
        self.btn_zero_Z.setEnabled(enabled)
        self.btn_moveZ_forward.setEnabled(enabled)
        self.btn_moveZ_backward.setEnabled(enabled)
        self.btn_load_slide.setEnabled(enabled)

    def move_x_forward(self):
        self.navigationController.move_x(self.entry_dX.value())
    def move_x_backward(self):
        self.navigationController.move_x(-self.entry_dX.value())
    def move_y_forward(self):
        self.navigationController.move_y(self.entry_dY.value())
    def move_y_backward(self):
        self.navigationController.move_y(-self.entry_dY.value())
    def move_z_forward(self):
        self.navigationController.move_z(self.entry_dZ.value()/1000)
    def move_z_backward(self):
        self.navigationController.move_z(-self.entry_dZ.value()/1000)

    def set_deltaX(self,value):
        mm_per_ustep = self.navigationController.get_mm_per_ustep_X()
        deltaX = round(value/mm_per_ustep)*mm_per_ustep
        self.entry_dX.setValue(deltaX)
    def set_deltaY(self,value):
        mm_per_ustep = self.navigationController.get_mm_per_ustep_Y()
        deltaY = round(value/mm_per_ustep)*mm_per_ustep
        self.entry_dY.setValue(deltaY)
    def set_deltaZ(self,value):
        mm_per_ustep = self.navigationController.get_mm_per_ustep_Z()
        deltaZ = round(value/1000/mm_per_ustep)*mm_per_ustep*1000
        self.entry_dZ.setValue(deltaZ)

    def home_x(self):
        msg = QMessageBox()
        msg.setIcon(QMessageBox.Information)
        msg.setText("Confirm your action")
        msg.setInformativeText("Click OK to run homing")
        msg.setWindowTitle("Confirmation")
        msg.setStandardButtons(QMessageBox.Ok | QMessageBox.Cancel)
        msg.setDefaultButton(QMessageBox.Cancel)
        retval = msg.exec_()
        if QMessageBox.Ok == retval:
            self.navigationController.home_x()

    def home_y(self):
        msg = QMessageBox()
        msg.setIcon(QMessageBox.Information)
        msg.setText("Confirm your action")
        msg.setInformativeText("Click OK to run homing")
        msg.setWindowTitle("Confirmation")
        msg.setStandardButtons(QMessageBox.Ok | QMessageBox.Cancel)
        msg.setDefaultButton(QMessageBox.Cancel)
        retval = msg.exec_()
        if QMessageBox.Ok == retval:
            self.navigationController.home_y()

    def home_z(self):
        msg = QMessageBox()
        msg.setIcon(QMessageBox.Information)
        msg.setText("Confirm your action")
        msg.setInformativeText("Click OK to run homing")
        msg.setWindowTitle("Confirmation")
        msg.setStandardButtons(QMessageBox.Ok | QMessageBox.Cancel)
        msg.setDefaultButton(QMessageBox.Cancel)
        retval = msg.exec_()
        if QMessageBox.Ok == retval:
            self.navigationController.home_z()

    def zero_x(self):
        self.navigationController.zero_x()

    def zero_y(self):
        self.navigationController.zero_y()

    def zero_z(self):
        self.navigationController.zero_z()

    def slot_slide_loading_position_reached(self):
        self.slide_position = 'loading'
        self.btn_load_slide.setStyleSheet("background-color: #C2FFC2")
        self.btn_load_slide.setText('Move to Scanning Position')
        self.btn_moveX_forward.setEnabled(False)
        self.btn_moveX_backward.setEnabled(False)
        self.btn_moveY_forward.setEnabled(False)
        self.btn_moveY_backward.setEnabled(False)
        self.btn_moveZ_forward.setEnabled(False)
        self.btn_moveZ_backward.setEnabled(False)
        self.btn_load_slide.setEnabled(True)

    def slot_slide_scanning_position_reached(self):
        self.slide_position = 'scanning'
        self.btn_load_slide.setStyleSheet("background-color: #C2C2FF")
        self.btn_load_slide.setText('Move to Loading Position')
        self.btn_moveX_forward.setEnabled(True)
        self.btn_moveX_backward.setEnabled(True)
        self.btn_moveY_forward.setEnabled(True)
        self.btn_moveY_backward.setEnabled(True)
        self.btn_moveZ_forward.setEnabled(True)
        self.btn_moveZ_backward.setEnabled(True)
        self.btn_load_slide.setEnabled(True)

    def switch_position(self):
        if self.slide_position != 'loading':
            self.slidePositionController.move_to_slide_loading_position()
        else:
            self.slidePositionController.move_to_slide_scanning_position()
        self.btn_load_slide.setEnabled(False)

    def replace_slide_controller(self, slidePositionController):
        self.slidePositionController = slidePositionController
        self.slidePositionController.signal_slide_loading_position_reached.connect(self.slot_slide_loading_position_reached)
        self.slidePositionController.signal_slide_scanning_position_reached.connect(self.slot_slide_scanning_position_reached)


class NavigationBarWidget(QWidget):
    def __init__(self, navigationController=None, slidePositionController=None, add_z_buttons=True,*args, **kwargs):
        super().__init__(*args, **kwargs)
        self.navigationController = navigationController
        self.slidePositionController = slidePositionController
        self.add_z_buttons = add_z_buttons
        self.initUI()

    def initUI(self):
        layout = QHBoxLayout()
        layout.setContentsMargins(5, 2, 5, 4)  # Reduce vertical margins to make it thinner

        # Move to Loading Position button
        self.btn_load_slide = QPushButton('Move To Loading Position')
        self.btn_load_slide.setStyleSheet("background-color: #C2C2FF")
        self.btn_load_slide.clicked.connect(self.switch_position)

        # Click to Move checkbox
        self.checkbox_clickToMove = QCheckBox('Click to Move')
        self.checkbox_clickToMove.setChecked(False)

        # Home Z and Zero Z
        if self.add_z_buttons:
            if self.slidePositionController is not None:
                layout.addWidget(self.btn_load_slide)
                layout.addSpacing(10)

            self.btn_home_Z = QPushButton('Home Z')
            self.btn_home_Z.clicked.connect(self.home_z)
            layout.addWidget(self.btn_home_Z)
            layout.addSpacing(20)

            self.btn_zero_Z = QPushButton('Zero Z')
            self.btn_zero_Z.clicked.connect(self.zero_z)
            layout.addWidget(self.btn_zero_Z)
            layout.addSpacing(20)

            if self.navigationController is not None:
                layout.addWidget(self.checkbox_clickToMove)
                layout.addSpacing(10)

        # X position
        x_label = QLabel('X:')
        self.label_Xpos = QLabel('00.000 mm')
        self.label_Xpos.setFixedWidth(self.label_Xpos.sizeHint().width())
        #self.label_Xpos.setFrameStyle(QFrame.Panel | QFrame.Sunken)

        # Y position
        y_label = QLabel('Y:')
        self.label_Ypos = QLabel('00.000 mm')
        self.label_Ypos.setFixedWidth(self.label_Ypos.sizeHint().width())
        #self.label_Ypos.setFrameStyle(QFrame.Panel | QFrame.Sunken)

        # Z position
        z_label = QLabel('Z:')
        self.label_Zpos = QLabel('0000.000 μm')
        self.label_Zpos.setFixedWidth(self.label_Zpos.sizeHint().width())
        #self.label_Zpos.setFrameStyle(QFrame.Panel | QFrame.Sunken)

        # Add widgets to layout
        layout.addStretch(1)
        layout.addSpacing(10)
        layout.addWidget(x_label)
        layout.addWidget(self.label_Xpos)
        layout.addSpacing(10)
        layout.addWidget(y_label)
        layout.addWidget(self.label_Ypos)
        layout.addSpacing(10)
        layout.addWidget(z_label)
        layout.addWidget(self.label_Zpos)
        layout.addSpacing(10)
        layout.addStretch(1)

        self.setLayout(layout)
        self.setFixedHeight(self.sizeHint().height())  # Set fixed height to make it as thin as possible
        self.connect_signals()

    def update_x_position(self, x):
        self.label_Xpos.setText(f"{x:.3f} mm")

    def update_y_position(self, y):
        self.label_Ypos.setText(f"{y:.3f} mm")

    def update_z_position(self, z):
        self.label_Zpos.setText(f"{z:.3f} μm")

    def home_z(self):
        msg = QMessageBox()
        msg.setIcon(QMessageBox.Information)
        msg.setText("Confirm your action")
        msg.setInformativeText("Click OK to run homing\n(Sets current Z to 0 μm)")
        msg.setWindowTitle("Confirmation")
        msg.setStandardButtons(QMessageBox.Ok | QMessageBox.Cancel)
        msg.setDefaultButton(QMessageBox.Cancel)
        retval = msg.exec_()
        if QMessageBox.Ok == retval:
            self.navigationController.home_z()

    def zero_z(self):
        msg = QMessageBox()
        msg.setIcon(QMessageBox.Information)
        msg.setText("Confirm your action")
        msg.setInformativeText("Click OK to zero\n(Moves Z to 0 μm)")
        msg.setWindowTitle("Confirmation")
        msg.setStandardButtons(QMessageBox.Ok | QMessageBox.Cancel)
        msg.setDefaultButton(QMessageBox.Cancel)
        retval = msg.exec_()
        if QMessageBox.Ok == retval:
            self.navigationController.zero_z()

    def switch_position(self):
        if self.btn_load_slide.text() == 'Move To Loading Position':
            self.slidePositionController.move_to_slide_loading_position()
        else:
            self.slidePositionController.move_to_slide_scanning_position()
        self.btn_load_slide.setEnabled(False)

    def slot_slide_loading_position_reached(self):
        self.btn_load_slide.setText('Move to Scanning Position')
        self.btn_load_slide.setStyleSheet("background-color: #C2FFC2")
        self.btn_load_slide.setEnabled(True)

    def slot_slide_scanning_position_reached(self):
        self.btn_load_slide.setText('Move To Loading Position')
        self.btn_load_slide.setStyleSheet("background-color: #C2C2FF")
        self.btn_load_slide.setEnabled(True)

    def replace_slide_controller(self, slidePositionController):
        self.slidePositionController = slidePositionController
        self.slidePositionController.signal_slide_loading_position_reached.connect(self.slot_slide_loading_position_reached)
        self.slidePositionController.signal_slide_scanning_position_reached.connect(self.slot_slide_scanning_position_reached)

    def connect_signals(self):
        if self.navigationController is not None:
            self.checkbox_clickToMove.stateChanged.connect(self.navigationController.set_flag_click_to_move)
        if self.slidePositionController is not None:
            self.slidePositionController.signal_slide_loading_position_reached.connect(self.slot_slide_loading_position_reached)
            self.slidePositionController.signal_slide_scanning_position_reached.connect(self.slot_slide_scanning_position_reached)


class DACControWidget(QFrame):
    def __init__(self, microcontroller ,*args, **kwargs):
        super().__init__(*args, **kwargs)
        self.microcontroller = microcontroller
        self.add_components()
        self.setFrameStyle(QFrame.Panel | QFrame.Raised)

    def add_components(self):
        self.slider_DAC0 = QSlider(Qt.Horizontal)
        self.slider_DAC0.setTickPosition(QSlider.TicksBelow)
        self.slider_DAC0.setMinimum(0)
        self.slider_DAC0.setMaximum(100)
        self.slider_DAC0.setSingleStep(1)
        self.slider_DAC0.setValue(0)

        self.entry_DAC0 = QDoubleSpinBox()
        self.entry_DAC0.setMinimum(0)
        self.entry_DAC0.setMaximum(100)
        self.entry_DAC0.setSingleStep(0.1)
        self.entry_DAC0.setValue(0)
        self.entry_DAC0.setKeyboardTracking(False)

        self.slider_DAC1 = QSlider(Qt.Horizontal)
        self.slider_DAC1.setTickPosition(QSlider.TicksBelow)
        self.slider_DAC1.setMinimum(0)
        self.slider_DAC1.setMaximum(100)
        self.slider_DAC1.setValue(0)
        self.slider_DAC1.setSingleStep(1)

        self.entry_DAC1 = QDoubleSpinBox()
        self.entry_DAC1.setMinimum(0)
        self.entry_DAC1.setMaximum(100)
        self.entry_DAC1.setSingleStep(0.1)
        self.entry_DAC1.setValue(0)
        self.entry_DAC1.setKeyboardTracking(False)

        # connections
        self.entry_DAC0.valueChanged.connect(self.set_DAC0)
        self.entry_DAC0.valueChanged.connect(self.slider_DAC0.setValue)
        self.slider_DAC0.valueChanged.connect(self.entry_DAC0.setValue)
        self.entry_DAC1.valueChanged.connect(self.set_DAC1)
        self.entry_DAC1.valueChanged.connect(self.slider_DAC1.setValue)
        self.slider_DAC1.valueChanged.connect(self.entry_DAC1.setValue)

        # layout
        grid_line1 = QHBoxLayout()
        grid_line1.addWidget(QLabel('DAC0'))
        grid_line1.addWidget(self.slider_DAC0)
        grid_line1.addWidget(self.entry_DAC0)
        grid_line1.addWidget(QLabel('DAC1'))
        grid_line1.addWidget(self.slider_DAC1)
        grid_line1.addWidget(self.entry_DAC1)

        self.grid = QGridLayout()
        self.grid.addLayout(grid_line1,1,0)
        self.setLayout(self.grid)

    def set_DAC0(self,value):
        self.microcontroller.analog_write_onboard_DAC(0,round(value*65535/100))

    def set_DAC1(self,value):
        self.microcontroller.analog_write_onboard_DAC(1,round(value*65535/100))


class AutoFocusWidget(QFrame):
    signal_autoLevelSetting = Signal(bool)

    def __init__(self, autofocusController, main=None, *args, **kwargs):
        super().__init__(*args, **kwargs)
        self.autofocusController = autofocusController
        self.add_components()
        self.setFrameStyle(QFrame.Panel | QFrame.Raised)

    def add_components(self):
        self.entry_delta = QDoubleSpinBox()
        self.entry_delta.setMinimum(0)
        self.entry_delta.setMaximum(20)
        self.entry_delta.setSingleStep(0.2)
        self.entry_delta.setDecimals(3)
        self.entry_delta.setSuffix(' μm')
        self.entry_delta.setValue(1.524)
        self.entry_delta.setKeyboardTracking(False)
        self.entry_delta.setSizePolicy(QSizePolicy.Expanding, QSizePolicy.Fixed)
        self.autofocusController.set_deltaZ(1.524)

        self.entry_N = QSpinBox()
        self.entry_N.setMinimum(3)
        self.entry_N.setMaximum(10000)
        self.entry_N.setFixedWidth(self.entry_N.sizeHint().width())
        self.entry_N.setMaximum(20)
        self.entry_N.setSingleStep(1)
        self.entry_N.setValue(10)
        self.entry_N.setKeyboardTracking(False)
        self.entry_N.setSizePolicy(QSizePolicy.Expanding, QSizePolicy.Fixed)
        self.autofocusController.set_N(10)

        self.btn_autofocus = QPushButton('Autofocus')
        self.btn_autofocus.setDefault(False)
        self.btn_autofocus.setCheckable(True)
        self.btn_autofocus.setChecked(False)

        self.btn_autolevel = QPushButton('Autolevel')
        self.btn_autolevel.setCheckable(True)
        self.btn_autolevel.setChecked(False)
        self.btn_autolevel.setSizePolicy(QSizePolicy.Expanding, QSizePolicy.Fixed)

        # layout
        self.grid = QVBoxLayout()
        grid_line0 = QHBoxLayout()
        grid_line0.addWidget(QLabel('\u0394 Z'))
        grid_line0.addWidget(self.entry_delta)
        grid_line0.addSpacing(20)
        grid_line0.addWidget(QLabel('# of Z-Planes'))
        grid_line0.addWidget(self.entry_N)
        grid_line0.addSpacing(20)
        grid_line0.addWidget(self.btn_autolevel)

        self.grid.addLayout(grid_line0)
        self.grid.addWidget(self.btn_autofocus)
        self.setLayout(self.grid)

        # connections
        self.btn_autofocus.toggled.connect(lambda : self.autofocusController.autofocus(False))
        self.btn_autolevel.toggled.connect(self.signal_autoLevelSetting.emit)
        self.entry_delta.valueChanged.connect(self.set_deltaZ)
        self.entry_N.valueChanged.connect(self.autofocusController.set_N)
        self.autofocusController.autofocusFinished.connect(self.autofocus_is_finished)

    def set_deltaZ(self,value):
        mm_per_ustep = self.autofocusController.navigationController.get_mm_per_ustep_Z()
        deltaZ = round(value/1000/mm_per_ustep)*mm_per_ustep*1000
        self.entry_delta.setValue(deltaZ)
        self.autofocusController.set_deltaZ(deltaZ)

    def autofocus_is_finished(self):
        self.btn_autofocus.setChecked(False)


class FilterControllerWidget(QFrame):
    def __init__(self, filterController, liveController, main=None, *args, **kwargs):
        super().__init__(*args, **kwargs)
        self.filterController = filterController
        self.liveController = liveController
        self.add_components()
        self.setFrameStyle(QFrame.Panel | QFrame.Raised)

    def add_components(self):
        self.comboBox = QComboBox()
        for i in range(1, 8):  # Assuming 7 filter positions
            self.comboBox.addItem(f"Position {i}")
        self.checkBox = QCheckBox("Disable filter wheel movement on changing Microscope Configuration", self)

        layout = QGridLayout()
        layout.addWidget(QLabel('Filter wheel position:'), 0,0)
        layout.addWidget(self.comboBox, 0,1)
        layout.addWidget(self.checkBox, 2,0)

        self.setLayout(layout)

        self.comboBox.currentIndexChanged.connect(self.on_selection_change)  # Connecting to selection change
        self.checkBox.stateChanged.connect(self.disable_movement_by_switching_channels)

    def on_selection_change(self, index):
        # The 'index' parameter is the new index of the combo box
        if index >= 0 and index <= 7:  # Making sure the index is valid
            self.filterController.set_emission_filter(index+1)

    def disable_movement_by_switching_channels(self, state):
        if state:
            self.liveController.enable_channel_auto_filter_switching = False
        else:
            self.liveController.enable_channel_auto_filter_switching = True


class StatsDisplayWidget(QFrame):
    def __init__(self, *args, **kwargs):
        super().__init__(*args, **kwargs)
        self.initUI()
        self.setFrameStyle(QFrame.Panel | QFrame.Raised)

    def initUI(self):
        self.layout = QVBoxLayout()
        self.table_widget = QTableWidget()
        self.table_widget.setColumnCount(2)
        self.table_widget.verticalHeader().hide()
        self.table_widget.horizontalHeader().hide()
        self.table_widget.horizontalHeader().setSectionResizeMode(QHeaderView.ResizeToContents)
        self.layout.addWidget(self.table_widget)
        self.setLayout(self.layout)

    def display_stats(self, stats):
        print("displaying parasite stats")
        locale.setlocale(locale.LC_ALL, '')
        self.table_widget.setRowCount(len(stats))
        row = 0
        for key, value in stats.items():
            key_item = QTableWidgetItem(str(key))
            value_item = None
            try:
                value_item = QTableWidgetItem(f'{value:n}')
            except:
                value_item = QTableWidgetItem(str(value))
            self.table_widget.setItem(row,0,key_item)
            self.table_widget.setItem(row,1,value_item)
            row+=1


class MultiPointWidget(QFrame):

    signal_acquisition_started = Signal(bool)
    signal_acquisition_channels = Signal(list)
    signal_acquisition_z_levels = Signal(int)
    signal_acquisition_shape = Signal(int, int, int, float, float, float)
    signal_stitcher_widget = Signal(bool)

    def __init__(self, multipointController, configurationManager = None, main=None, *args, **kwargs):
        super().__init__(*args, **kwargs)
        self.multipointController = multipointController
        self.configurationManager = configurationManager
        self.well_selected = False
        self.base_path_is_set = False
        self.add_components()
        self.setFrameStyle(QFrame.Panel | QFrame.Raised)

    def add_components(self):

        self.btn_setSavingDir = QPushButton('Browse')
        self.btn_setSavingDir.setDefault(False)
        self.btn_setSavingDir.setIcon(QIcon('icon/folder.png'))

        self.lineEdit_savingDir = QLineEdit()
        self.lineEdit_savingDir.setReadOnly(True)
        self.lineEdit_savingDir.setText('Choose a base saving directory')

        self.lineEdit_savingDir.setText(DEFAULT_SAVING_PATH)
        self.multipointController.set_base_path(DEFAULT_SAVING_PATH)
        self.base_path_is_set = True

        self.lineEdit_experimentID = QLineEdit()

        self.entry_deltaX = QDoubleSpinBox()
        self.entry_deltaX.setMinimum(0)
        self.entry_deltaX.setMaximum(5)
        self.entry_deltaX.setSingleStep(0.1)
        self.entry_deltaX.setValue(Acquisition.DX)
        self.entry_deltaX.setDecimals(3)
        self.entry_deltaX.setSuffix(' mm')
        self.entry_deltaX.setKeyboardTracking(False)

        self.entry_NX = QSpinBox()
        self.entry_NX.setMinimum(1)
        self.entry_NX.setMaximum(50)
        self.entry_NX.setSingleStep(1)
        self.entry_NX.setValue(Acquisition.NX)
        self.entry_NX.setKeyboardTracking(False)

        self.entry_deltaY = QDoubleSpinBox()
        self.entry_deltaY.setMinimum(0)
        self.entry_deltaY.setMaximum(5)
        self.entry_deltaY.setSingleStep(0.1)
        self.entry_deltaY.setValue(Acquisition.DX)
        self.entry_deltaY.setDecimals(3)
        self.entry_deltaY.setSuffix(' mm')
        self.entry_deltaY.setKeyboardTracking(False)

        self.entry_NY = QSpinBox()
        self.entry_NY.setMinimum(1)
        self.entry_NY.setMaximum(50)
        self.entry_NY.setSingleStep(1)
        self.entry_NY.setValue(Acquisition.NY)
        self.entry_NY.setKeyboardTracking(False)

        self.entry_deltaZ = QDoubleSpinBox()
        self.entry_deltaZ.setMinimum(0)
        self.entry_deltaZ.setMaximum(1000)
        self.entry_deltaZ.setSingleStep(0.2)
        self.entry_deltaZ.setValue(Acquisition.DZ)
        self.entry_deltaZ.setDecimals(3)
        self.entry_deltaZ.setSuffix(' μm')
        self.entry_deltaZ.setKeyboardTracking(False)

        self.entry_NZ = QSpinBox()
        self.entry_NZ.setMinimum(1)
        self.entry_NZ.setMaximum(2000)
        self.entry_NZ.setSingleStep(1)
        self.entry_NZ.setValue(1)
        self.entry_NZ.setKeyboardTracking(False)

        self.entry_dt = QDoubleSpinBox()
        self.entry_dt.setMinimum(0)
        self.entry_dt.setMaximum(12*3600)
        self.entry_dt.setSingleStep(1)
        self.entry_dt.setValue(0)
        self.entry_dt.setSuffix(' s')
        self.entry_dt.setKeyboardTracking(False)

        self.entry_Nt = QSpinBox()
        self.entry_Nt.setMinimum(1)
        self.entry_Nt.setMaximum(5000)   # @@@ to be changed
        self.entry_Nt.setSingleStep(1)
        self.entry_Nt.setValue(1)
        self.entry_Nt.setKeyboardTracking(False)

        self.list_configurations = QListWidget()
        for microscope_configuration in self.configurationManager.configurations:
            self.list_configurations.addItems([microscope_configuration.name])
        self.list_configurations.setSelectionMode(QAbstractItemView.MultiSelection) # ref: https://doc.qt.io/qt-5/qabstractitemview.html#SelectionMode-enum

        self.checkbox_withAutofocus = QCheckBox('Contrast AF')
        self.checkbox_withAutofocus.setChecked(MULTIPOINT_CONTRAST_AUTOFOCUS_ENABLE_BY_DEFAULT)
        self.multipointController.set_af_flag(MULTIPOINT_CONTRAST_AUTOFOCUS_ENABLE_BY_DEFAULT)

        self.checkbox_genFocusMap = QCheckBox('Focus Map')
        self.checkbox_genFocusMap.setChecked(False)

        self.checkbox_withReflectionAutofocus = QCheckBox('Reflection AF')
        self.checkbox_withReflectionAutofocus.setChecked(MULTIPOINT_REFLECTION_AUTOFOCUS_ENABLE_BY_DEFAULT)

        self.checkbox_stitchOutput = QCheckBox('Stitch Scans')
        self.checkbox_stitchOutput.setChecked(False)

        self.multipointController.set_reflection_af_flag(MULTIPOINT_REFLECTION_AUTOFOCUS_ENABLE_BY_DEFAULT)

        self.btn_startAcquisition = QPushButton('Start\n Acquisition ')
        self.btn_startAcquisition.setStyleSheet("background-color: #C2C2FF")
        self.btn_startAcquisition.setCheckable(True)
        self.btn_startAcquisition.setChecked(False)

        # layout
        grid_line0 = QGridLayout()
        grid_line0.addWidget(QLabel('Saving Path'))
        grid_line0.addWidget(self.lineEdit_savingDir, 0,1)
        grid_line0.addWidget(self.btn_setSavingDir, 0,2)

        grid_line1 = QGridLayout()
        grid_line1.addWidget(QLabel('Experiment ID'), 0,0)
        grid_line1.addWidget(self.lineEdit_experimentID,0,1)

        grid_line2 = QGridLayout()
        grid_line2.addWidget(QLabel('dx'), 0,0)
        grid_line2.addWidget(self.entry_deltaX, 0,1)
        grid_line2.addWidget(QLabel('Nx'), 0,3)
        grid_line2.addWidget(self.entry_NX, 0,4)
        grid_line2.addWidget(QLabel('dy'), 0,6)
        grid_line2.addWidget(self.entry_deltaY, 0,7)
        grid_line2.addWidget(QLabel('Ny'), 0,9)
        grid_line2.addWidget(self.entry_NY, 0,10)

        grid_line2.addWidget(QLabel('dz'), 1,0)
        grid_line2.addWidget(self.entry_deltaZ, 1,1)
        grid_line2.addWidget(QLabel('Nz'), 1,3)
        grid_line2.addWidget(self.entry_NZ, 1,4)
        grid_line2.addWidget(QLabel('dt'), 1,6)
        grid_line2.addWidget(self.entry_dt, 1,7)
        grid_line2.addWidget(QLabel('Nt'), 1,9)
        grid_line2.addWidget(self.entry_Nt, 1,10)

        grid_line2.setColumnStretch(2, 1)
        grid_line2.setColumnStretch(5, 1)
        grid_line2.setColumnStretch(8, 1)

        grid_af = QGridLayout()
        grid_af.addItem(QSpacerItem(7, 1, QSizePolicy.Fixed, QSizePolicy.Minimum), 0, 0)
        grid_af.addWidget(self.checkbox_withAutofocus,0,1)
        if SUPPORT_LASER_AUTOFOCUS:
            grid_af.addWidget(self.checkbox_withReflectionAutofocus,1,1)
        grid_af.addWidget(self.checkbox_genFocusMap,2,1)
        if ENABLE_STITCHER:
            grid_af.addWidget(self.checkbox_stitchOutput,3,1)
        grid_af.addItem(QSpacerItem(6, 1, QSizePolicy.Fixed, QSizePolicy.Minimum), 0, 2)

        grid_line3 = QHBoxLayout()
        grid_line3.addWidget(self.list_configurations, 2)
        # grid_line3.addWidget(self.checkbox_withAutofocus)
        grid_line3.addLayout(grid_af, 1)
        grid_line3.addWidget(self.btn_startAcquisition, 1)

        self.grid = QGridLayout()
        self.grid.addLayout(grid_line0,0,0)
        self.grid.addLayout(grid_line1,1,0)
        self.grid.addLayout(grid_line2,2,0)
        self.grid.addLayout(grid_line3,3,0)
        self.setLayout(self.grid)

        # add and display a timer - to be implemented
        # self.timer = QTimer()

        # connections
        self.entry_deltaX.valueChanged.connect(self.set_deltaX)
        self.entry_deltaY.valueChanged.connect(self.set_deltaY)
        self.entry_deltaZ.valueChanged.connect(self.set_deltaZ)
        self.entry_dt.valueChanged.connect(self.multipointController.set_deltat)
        self.entry_NX.valueChanged.connect(self.multipointController.set_NX)
        self.entry_NY.valueChanged.connect(self.multipointController.set_NY)
        self.entry_NZ.valueChanged.connect(self.multipointController.set_NZ)
        self.entry_NZ.valueChanged.connect(self.signal_acquisition_z_levels.emit)
        self.entry_Nt.valueChanged.connect(self.multipointController.set_Nt)
        self.checkbox_withAutofocus.stateChanged.connect(self.multipointController.set_af_flag)
        self.checkbox_withReflectionAutofocus.stateChanged.connect(self.multipointController.set_reflection_af_flag)
        self.checkbox_genFocusMap.stateChanged.connect(self.multipointController.set_gen_focus_map_flag)
        self.checkbox_stitchOutput.toggled.connect(self.display_stitcher_widget)
        self.btn_setSavingDir.clicked.connect(self.set_saving_dir)
        self.btn_startAcquisition.clicked.connect(self.toggle_acquisition)
        self.multipointController.acquisitionFinished.connect(self.acquisition_is_finished)
        self.list_configurations.itemSelectionChanged.connect(self.emit_selected_channels)

    def set_deltaX(self,value):
        mm_per_ustep = self.multipointController.navigationController.get_mm_per_ustep_X()
        deltaX = round(value/mm_per_ustep)*mm_per_ustep
        self.entry_deltaX.setValue(deltaX)
        self.multipointController.set_deltaX(deltaX)

    def set_deltaY(self,value):
        mm_per_ustep = self.multipointController.navigationController.get_mm_per_ustep_Y()
        deltaY = round(value/mm_per_ustep)*mm_per_ustep
        self.entry_deltaY.setValue(deltaY)
        self.multipointController.set_deltaY(deltaY)

    def set_deltaZ(self,value):
        mm_per_ustep = self.multipointController.navigationController.get_mm_per_ustep_Z()
        deltaZ = round(value/1000/mm_per_ustep)*mm_per_ustep*1000
        self.entry_deltaZ.setValue(deltaZ)
        self.multipointController.set_deltaZ(deltaZ)

    def set_saving_dir(self):
        dialog = QFileDialog()
        save_dir_base = dialog.getExistingDirectory(None, "Select Folder")
        self.multipointController.set_base_path(save_dir_base)
        self.lineEdit_savingDir.setText(save_dir_base)
        self.base_path_is_set = True

    def set_well_selected(self, selected):
        self.well_selected = selected

    def emit_selected_channels(self):
        selected_channels = [item.text() for item in self.list_configurations.selectedItems()]
        print(selected_channels)
        self.signal_acquisition_channels.emit(selected_channels)

    def toggle_acquisition(self,pressed):
        if self.base_path_is_set == False:
            self.btn_startAcquisition.setChecked(False)
            msg = QMessageBox()
            msg.setText("Please choose base saving directory first")
            msg.exec_()
            return
        if self.well_selected == False and self.multipointController.scanCoordinates.format != 0:
            self.btn_startAcquisition.setChecked(False)
            msg = QMessageBox()
            msg.setText("Please select a well to scan first")
            msg.exec_()
            return
        if not self.list_configurations.selectedItems(): # no channel selected
            self.btn_startAcquisition.setChecked(False)
            msg = QMessageBox()
            msg.setText("Please select at least one imaging channel first")
            msg.exec_()
            return
        if pressed:
            # @@@ to do: add a widgetManger to enable and disable widget
            # @@@ to do: emit signal to widgetManager to disable other widgets
            self.setEnabled_all(False)

            # set parameters
            if self.multipointController.scanCoordinates is not None:
                self.multipointController.scanCoordinates.grid_skip_positions = []
            self.multipointController.set_deltaX(self.entry_deltaX.value())
            self.multipointController.set_deltaY(self.entry_deltaY.value())
            self.multipointController.set_deltaZ(self.entry_deltaZ.value())
            self.multipointController.set_deltat(self.entry_dt.value())
            self.multipointController.set_NX(self.entry_NX.value())
            self.multipointController.set_NY(self.entry_NY.value())
            self.multipointController.set_NZ(self.entry_NZ.value())
            self.multipointController.set_Nt(self.entry_Nt.value())
            self.multipointController.set_af_flag(self.checkbox_withAutofocus.isChecked())
            self.multipointController.set_reflection_af_flag(self.checkbox_withReflectionAutofocus.isChecked())
            self.multipointController.set_base_path(self.lineEdit_savingDir.text())
            self.multipointController.set_selected_configurations((item.text() for item in self.list_configurations.selectedItems()))
            self.multipointController.start_new_experiment(self.lineEdit_experimentID.text())

            # emit acquisition data
            self.signal_acquisition_started.emit(True)
            self.signal_acquisition_shape.emit(self.entry_NX.value(),
                                               self.entry_NY.value(),
                                               self.entry_NZ.value(),
                                               self.entry_deltaX.value(),
                                               self.entry_deltaY.value(),
                                               self.entry_deltaZ.value())

            self.multipointController.run_acquisition()
        else:
            self.multipointController.request_abort_aquisition()
            self.setEnabled_all(True)

    def acquisition_is_finished(self):
        self.signal_acquisition_started.emit(False)
        self.btn_startAcquisition.setChecked(False)
        self.setEnabled_all(True)

    def setEnabled_all(self,enabled,exclude_btn_startAcquisition=True):
        self.btn_setSavingDir.setEnabled(enabled)
        self.lineEdit_savingDir.setEnabled(enabled)
        self.lineEdit_experimentID.setEnabled(enabled)
        self.entry_deltaX.setEnabled(enabled)
        self.entry_NX.setEnabled(enabled)
        self.entry_deltaY.setEnabled(enabled)
        self.entry_NY.setEnabled(enabled)
        self.entry_deltaZ.setEnabled(enabled)
        self.entry_NZ.setEnabled(enabled)
        self.entry_dt.setEnabled(enabled)
        self.entry_Nt.setEnabled(enabled)
        self.list_configurations.setEnabled(enabled)
        self.checkbox_withAutofocus.setEnabled(enabled)
        self.checkbox_withReflectionAutofocus.setEnabled(enabled)
        self.checkbox_genFocusMap.setEnabled(enabled)
        self.checkbox_stitchOutput.setEnabled(enabled)
        if exclude_btn_startAcquisition is not True:
            self.btn_startAcquisition.setEnabled(enabled)

    def display_stitcher_widget(self, checked):
        self.signal_stitcher_widget.emit(checked)

    def disable_the_start_aquisition_button(self):
        self.btn_startAcquisition.setEnabled(False)

    def enable_the_start_aquisition_button(self):
        self.btn_startAcquisition.setEnabled(True)


class MultiPointWidget2(QFrame):

    signal_acquisition_started = Signal(bool)
    signal_acquisition_channels = Signal(list)
    signal_acquisition_z_levels = Signal(int)
    signal_acquisition_shape = Signal(int, int, int, float, float, float)
    signal_stitcher_widget = Signal(bool)

    def __init__(self, navigationController, navigationViewer, multipointController, configurationManager = None, main=None, scanCoordinates=None, *args, **kwargs):
        super().__init__(*args, **kwargs)
        self.last_used_locations = None
        self.last_used_location_ids = None
        self.multipointController = multipointController
        self.configurationManager = configurationManager
        self.navigationController = navigationController
        self.navigationViewer = navigationViewer
        self.scanCoordinates = scanCoordinates
        self.base_path_is_set = False
        self.location_list = np.empty((0, 3), dtype=float)
        self.location_ids = np.empty((0,), dtype='<U20')
        self.add_components()
        self.setFrameStyle(QFrame.Panel | QFrame.Raised)
        self.acquisition_in_place=False

    def add_components(self):

        self.btn_setSavingDir = QPushButton('Browse')
        self.btn_setSavingDir.setDefault(False)
        self.btn_setSavingDir.setIcon(QIcon('icon/folder.png'))

        self.lineEdit_savingDir = QLineEdit()
        self.lineEdit_savingDir.setReadOnly(True)
        self.lineEdit_savingDir.setText('Choose a base saving directory')

        self.lineEdit_savingDir.setText(DEFAULT_SAVING_PATH)
        self.multipointController.set_base_path(DEFAULT_SAVING_PATH)
        self.base_path_is_set = True

        self.lineEdit_experimentID = QLineEdit()
        self.lineEdit_experimentID.setSizePolicy(QSizePolicy.Expanding, QSizePolicy.Fixed)
        self.lineEdit_experimentID.setFixedWidth(96)

        self.dropdown_location_list = QComboBox()
        self.dropdown_location_list.setSizePolicy(QSizePolicy.Expanding, QSizePolicy.Fixed)
        self.btn_add = QPushButton('Add')
        self.btn_remove = QPushButton('Remove')
        self.btn_previous = QPushButton('Previous')
        self.btn_next = QPushButton('Next')
        self.btn_clear = QPushButton('Clear')

        self.btn_load_last_executed = QPushButton('Prev Used Locations')

        self.btn_export_locations = QPushButton('Export Location List')
        self.btn_import_locations = QPushButton('Import Location List')

        # editable points table
        self.table_location_list = QTableWidget()
        self.table_location_list.setColumnCount(4)
        header_labels = ['x', 'y', 'z', 'ID']
        self.table_location_list.setHorizontalHeaderLabels(header_labels)
        self.btn_show_table_location_list = QPushButton('Edit') # Open / Edit

        self.entry_deltaX = QDoubleSpinBox()
        self.entry_deltaX.setMinimum(0)
        self.entry_deltaX.setMaximum(1000)
        self.entry_deltaX.setDecimals(3)
        self.entry_deltaX.setSuffix(' mm')
        self.entry_deltaX.setMinimumWidth(self.entry_deltaX.sizeHint().width())
        self.entry_deltaX.setMaximum(5)
        self.entry_deltaX.setSingleStep(0.1)
        self.entry_deltaX.setValue(Acquisition.DX)
        self.entry_deltaX.setKeyboardTracking(False)
        #self.entry_deltaX.setSizePolicy(QSizePolicy.Expanding, QSizePolicy.Fixed)

        self.entry_NX = QSpinBox()
        self.entry_NX.setMinimum(1)
        self.entry_NX.setMaximum(1000)
        self.entry_NX.setMinimumWidth(self.entry_NX.sizeHint().width())
        self.entry_NX.setMaximum(50)
        self.entry_NX.setSingleStep(1)
        self.entry_NX.setValue(1)
        self.entry_NX.setKeyboardTracking(False)
        self.entry_NX.setSizePolicy(QSizePolicy.Expanding, QSizePolicy.Fixed)

        self.entry_deltaY = QDoubleSpinBox()
        self.entry_deltaY.setMinimum(0)
        self.entry_deltaY.setMaximum(1000)
        self.entry_deltaY.setDecimals(3)
        self.entry_deltaY.setSuffix(' mm')
        self.entry_deltaY.setMinimumWidth(self.entry_deltaY.sizeHint().width())
        self.entry_deltaY.setMaximum(5)
        self.entry_deltaY.setSingleStep(0.1)
        self.entry_deltaY.setValue(Acquisition.DX)
        self.entry_deltaY.setKeyboardTracking(False)
        #self.entry_deltaY.setSizePolicy(QSizePolicy.Expanding, QSizePolicy.Fixed)

        self.entry_NY = QSpinBox()
        self.entry_NY.setMinimum(1)
        self.entry_NY.setMaximum(1000)
        self.entry_NY.setMinimumWidth(self.entry_NX.sizeHint().width())
        self.entry_NY.setMaximum(50)
        self.entry_NY.setSingleStep(1)
        self.entry_NY.setValue(1)
        self.entry_NY.setKeyboardTracking(False)
        self.entry_NY.setSizePolicy(QSizePolicy.Expanding, QSizePolicy.Fixed)

        self.entry_deltaZ = QDoubleSpinBox()
        self.entry_deltaZ.setMinimum(0)
        self.entry_deltaZ.setMaximum(1000)
        self.entry_deltaZ.setSingleStep(0.2)
        self.entry_deltaZ.setValue(Acquisition.DZ)
        self.entry_deltaZ.setDecimals(3)
        self.entry_deltaZ.setSuffix(' μm')
        self.entry_deltaZ.setKeyboardTracking(False)
        #self.entry_deltaZ.setSizePolicy(QSizePolicy.Expanding, QSizePolicy.Fixed)

        self.entry_NZ = QSpinBox()
        self.entry_NZ.setMinimum(1)
        self.entry_NZ.setMaximum(2000)
        self.entry_NZ.setSingleStep(1)
        self.entry_NZ.setValue(1)
        self.entry_NZ.setKeyboardTracking(False)

        self.entry_dt = QDoubleSpinBox()
        self.entry_dt.setMinimum(0)
        self.entry_dt.setMaximum(12*3600)
        self.entry_dt.setSingleStep(1)
        self.entry_dt.setValue(0)
        self.entry_dt.setSuffix(' s')
        self.entry_dt.setKeyboardTracking(False)
        #self.entry_dt.setSizePolicy(QSizePolicy.Expanding, QSizePolicy.Fixed)

        self.entry_Nt = QSpinBox()
        self.entry_Nt.setMinimum(1)
        self.entry_Nt.setMaximum(5000)   # @@@ to be changed
        self.entry_Nt.setSingleStep(1)
        self.entry_Nt.setValue(1)
        self.entry_Nt.setKeyboardTracking(False)

        self.list_configurations = QListWidget()
        for microscope_configuration in self.configurationManager.configurations:
            self.list_configurations.addItems([microscope_configuration.name])
        self.list_configurations.setSelectionMode(QAbstractItemView.MultiSelection) # ref: https://doc.qt.io/qt-5/qabstractitemview.html#SelectionMode-enum

        self.checkbox_withAutofocus = QCheckBox('Contrast AF')
        self.checkbox_withAutofocus.setChecked(MULTIPOINT_CONTRAST_AUTOFOCUS_ENABLE_BY_DEFAULT)
        self.multipointController.set_af_flag(MULTIPOINT_CONTRAST_AUTOFOCUS_ENABLE_BY_DEFAULT)

        self.checkbox_withReflectionAutofocus = QCheckBox('Reflection AF')
        self.checkbox_withReflectionAutofocus.setChecked(MULTIPOINT_REFLECTION_AUTOFOCUS_ENABLE_BY_DEFAULT)
        self.multipointController.set_reflection_af_flag(MULTIPOINT_REFLECTION_AUTOFOCUS_ENABLE_BY_DEFAULT)

        self.checkbox_genFocusMap = QCheckBox('Focus Map')
        self.checkbox_genFocusMap.setChecked(False)

        self.checkbox_usePiezo = QCheckBox('Piezo Z-Stack')
        self.checkbox_usePiezo.setChecked(MULTIPOINT_USE_PIEZO_FOR_ZSTACKS)

        self.checkbox_stitchOutput = QCheckBox('Stitch Scans')
        self.checkbox_stitchOutput.setChecked(False)

        self.checkbox_set_z_range = QCheckBox('Set Z-range')
        self.checkbox_set_z_range.toggled.connect(self.toggle_z_range_controls)

        # Add new components for Z-range
        self.entry_minZ = QDoubleSpinBox()
        self.entry_minZ.setMinimum(SOFTWARE_POS_LIMIT.Z_NEGATIVE * 1000)  # Convert to μm
        self.entry_minZ.setMaximum(SOFTWARE_POS_LIMIT.Z_POSITIVE * 1000)  # Convert to μm
        self.entry_minZ.setSingleStep(1)  # Step by 1 μm
        self.entry_minZ.setValue(self.navigationController.z_pos_mm * 1000)  # Set to current position
        self.entry_minZ.setSuffix(" μm")
        #self.entry_minZ.setSizePolicy(QSizePolicy.Expanding, QSizePolicy.Fixed)
        self.set_minZ_button = QPushButton('Set')
        self.set_minZ_button.clicked.connect(self.set_z_min)

        self.entry_maxZ = QDoubleSpinBox()
        self.entry_maxZ.setMinimum(SOFTWARE_POS_LIMIT.Z_NEGATIVE * 1000)  # Convert to μm
        self.entry_maxZ.setMaximum(SOFTWARE_POS_LIMIT.Z_POSITIVE * 1000)  # Convert to μm
        self.entry_maxZ.setSingleStep(1)  # Step by 1 μm
        self.entry_maxZ.setValue(self.navigationController.z_pos_mm * 1000)  # Set to current position
        self.entry_maxZ.setSuffix(" μm")
        #self.entry_maxZ.setSizePolicy(QSizePolicy.Expanding, QSizePolicy.Fixed)
        self.set_maxZ_button = QPushButton('Set')
        self.set_maxZ_button.clicked.connect(self.set_z_max)

        self.combobox_z_stack = QComboBox()
        self.combobox_z_stack.addItems(['From Bottom (Z-min)', 'From Center', 'From Top (Z-max)'])

        self.btn_startAcquisition = QPushButton('Start\n Acquisition ')
        self.btn_startAcquisition.setStyleSheet("background-color: #C2C2FF")
        self.btn_startAcquisition.setCheckable(True)
        self.btn_startAcquisition.setChecked(False)
        self.btn_startAcquisition.setSizePolicy(QSizePolicy.Expanding, QSizePolicy.Fixed)

        self.progress_label = QLabel('Region -/-')
        self.progress_bar = QProgressBar()
        self.eta_label = QLabel('--:--:--')
        self.progress_bar.setVisible(False)
        self.progress_label.setVisible(False)
        self.eta_label.setVisible(False)
        self.eta_timer = QTimer()

        # layout
        grid_line0  = QHBoxLayout()
        grid_line0.addWidget(QLabel('Saving Path'))
        grid_line0.addWidget(self.lineEdit_savingDir)
        grid_line0.addWidget(self.btn_setSavingDir)
        grid_line0.addWidget(QLabel('ID'))
        grid_line0.addWidget(self.lineEdit_experimentID)

        grid_line1 = QGridLayout()
        temp3 = QHBoxLayout()
        temp3.addWidget(QLabel('Location List'))
        temp3.addWidget(self.dropdown_location_list)
        grid_line1.addLayout(temp3, 0, 0, 1, 3)  # Span across all columns except the last
        grid_line1.addWidget(self.btn_show_table_location_list, 0, 3)  # Align with other buttons

        # Make all buttons span 2 columns for consistent width
        grid_line1.addWidget(self.btn_add, 1, 0)
        grid_line1.addWidget(self.btn_remove,1, 1)
        grid_line1.addWidget(self.btn_next,1, 2)
        grid_line1.addWidget(self.btn_clear, 1, 3)

        grid_line1.addWidget(self.btn_import_locations, 2, 0, 1, 2)
        grid_line1.addWidget(self.btn_export_locations, 2, 2, 1, 2)

        # Adjust the placement of labels and entries
        grid_line2 = QGridLayout()
        grid_line2.addWidget(QLabel('dx'), 3, 0)
        grid_line2.addWidget(self.entry_deltaX, 3, 1)
        grid_line2.addWidget(QLabel('Nx'), 3, 3)
        grid_line2.addWidget(self.entry_NX, 3, 4)

        grid_line2.addWidget(QLabel('dy'), 3, 6)
        grid_line2.addWidget(self.entry_deltaY, 3, 7)
        grid_line2.addWidget(QLabel('Ny'), 3, 9)
        grid_line2.addWidget(self.entry_NY, 3, 10)

        grid_line2.addWidget(QLabel('dz'), 4, 0)
        grid_line2.addWidget(self.entry_deltaZ, 4, 1)
        grid_line2.addWidget(QLabel('Nz'), 4, 3)
        grid_line2.addWidget(self.entry_NZ, 4, 4)

        grid_line2.addWidget(QLabel('dt'), 4, 6)
        grid_line2.addWidget(self.entry_dt, 4, 7)
        grid_line2.addWidget(QLabel('Nt'), 4, 9)
        grid_line2.addWidget(self.entry_Nt, 4, 10)

        self.z_min_layout = QHBoxLayout()
        self.z_min_layout.addWidget(self.set_minZ_button)
        self.z_min_layout.addWidget(QLabel('Z-min'))
        self.z_min_layout.addWidget(self.entry_minZ)

        self.z_max_layout = QHBoxLayout()
        self.z_max_layout.addWidget(self.set_maxZ_button)
        self.z_max_layout.addWidget(QLabel('Z-max'))
        self.z_max_layout.addWidget(self.entry_maxZ)

        grid_line2.addLayout(self.z_min_layout, 5, 0, 1, 5) # hide this in toggle
        grid_line2.addLayout(self.z_max_layout, 5, 6, 1, 5) # hide this in toggle

        #grid_line2.addLayout(self.z_range_layout, 5, 0, 1, 10)

        grid_af = QVBoxLayout()
        grid_af.addWidget(self.checkbox_withAutofocus)
        if SUPPORT_LASER_AUTOFOCUS:
            grid_af.addWidget(self.checkbox_withReflectionAutofocus)
        grid_af.addWidget(self.checkbox_genFocusMap)
        if ENABLE_OBJECTIVE_PIEZO:
            grid_af.addWidget(self.checkbox_usePiezo)
        grid_af.addWidget(self.checkbox_set_z_range)
        if ENABLE_STITCHER:
            grid_af.addWidget(self.checkbox_stitchOutput)

        grid_line2.addWidget(self.list_configurations,6,0,1,5)
        grid_line2.addLayout(grid_af,6,6,1,2)
        grid_line2.addWidget(self.btn_startAcquisition,6,8,1,3)

        grid_line2.setColumnStretch(2, 1)
        grid_line2.setColumnStretch(5, 1)
        grid_line2.setColumnStretch(8, 1)

        # Row : Progress Bar
        row_progress_layout = QHBoxLayout()
        row_progress_layout.addWidget(self.progress_label)
        row_progress_layout.addWidget(self.progress_bar)
        row_progress_layout.addWidget(self.eta_label)

        self.grid = QGridLayout()
        self.grid.addLayout(grid_line0,0,0)
        self.grid.addLayout(grid_line1,1,0)
        self.grid.addLayout(grid_line2,2,0)
        #self.grid.addLayout(grid_line3,4,0)
        self.grid.addLayout(row_progress_layout,3,0)
        self.setLayout(self.grid)

        # add and display a timer - to be implemented
        # self.timer = QTimer()

        # connections
        self.entry_deltaX.valueChanged.connect(self.set_deltaX)
        self.entry_deltaY.valueChanged.connect(self.set_deltaY)
        self.entry_deltaZ.valueChanged.connect(self.set_deltaZ)
        self.entry_dt.valueChanged.connect(self.multipointController.set_deltat)
        self.entry_NX.valueChanged.connect(self.multipointController.set_NX)
        self.entry_NY.valueChanged.connect(self.multipointController.set_NY)
        self.entry_NZ.valueChanged.connect(self.multipointController.set_NZ)
        self.entry_NZ.valueChanged.connect(self.signal_acquisition_z_levels.emit)
        self.entry_Nt.valueChanged.connect(self.multipointController.set_Nt)
        self.checkbox_genFocusMap.toggled.connect(self.multipointController.set_gen_focus_map_flag)
        self.checkbox_withAutofocus.toggled.connect(self.multipointController.set_af_flag)
        self.checkbox_withReflectionAutofocus.toggled.connect(self.multipointController.set_reflection_af_flag)
        self.checkbox_usePiezo.toggled.connect(self.multipointController.set_use_piezo)
        self.checkbox_stitchOutput.toggled.connect(self.display_stitcher_widget)
        self.btn_setSavingDir.clicked.connect(self.set_saving_dir)
        self.btn_startAcquisition.clicked.connect(self.toggle_acquisition)
        self.multipointController.acquisitionFinished.connect(self.acquisition_is_finished)
        self.list_configurations.itemSelectionChanged.connect(self.emit_selected_channels)
        #self.combobox_z_stack.currentIndexChanged.connect(self.signal_z_stacking.emit)

        self.multipointController.signal_acquisition_progress.connect(self.update_acquisition_progress)
        self.multipointController.signal_region_progress.connect(self.update_region_progress)
        self.signal_acquisition_started.connect(self.display_progress_bar)
        self.eta_timer.timeout.connect(self.update_eta_display)

        self.btn_add.clicked.connect(self.add_location)
        self.btn_remove.clicked.connect(self.remove_location)
        self.btn_previous.clicked.connect(self.previous)
        self.btn_next.clicked.connect(self.next)
        self.btn_clear.clicked.connect(self.clear)
        self.btn_load_last_executed.clicked.connect(self.load_last_used_locations)
        self.btn_export_locations.clicked.connect(self.export_location_list)
        self.btn_import_locations.clicked.connect(self.import_location_list)

        self.table_location_list.cellClicked.connect(self.cell_was_clicked)
        self.table_location_list.cellChanged.connect(self.cell_was_changed)
        self.btn_show_table_location_list.clicked.connect(self.table_location_list.show)
        self.dropdown_location_list.currentIndexChanged.connect(self.go_to)

        self.shortcut = QShortcut(QKeySequence(";"), self)
        self.shortcut.activated.connect(self.btn_add.click)

        self.toggle_z_range_controls(False)
        self.multipointController.set_use_piezo(self.checkbox_usePiezo.isChecked())

    def toggle_z_range_controls(self, state):
        is_visible = bool(state)

        # Hide/show widgets in z_min_layout
        for i in range(self.z_min_layout.count()):
            widget = self.z_min_layout.itemAt(i).widget()
            if widget is not None:
                widget.setVisible(is_visible)
            widget = self.z_max_layout.itemAt(i).widget()
            if widget is not None:
                widget.setVisible(is_visible)

        # Enable/disable NZ entry based on the inverse of is_visible
        self.entry_NZ.setEnabled(not is_visible)

        if not is_visible:
            try:
                self.entry_minZ.valueChanged.disconnect(self.update_z_max)
                self.entry_maxZ.valueChanged.disconnect(self.update_z_min)
                self.entry_minZ.valueChanged.disconnect(self.update_Nz)
                self.entry_maxZ.valueChanged.disconnect(self.update_Nz)
                self.entry_deltaZ.valueChanged.disconnect(self.update_Nz)
            except:
                pass
            # When Z-range is not specified, set Z-min and Z-max to current Z position
            current_z = self.navigationController.z_pos_mm * 1000
            self.entry_minZ.setValue(current_z)
            self.entry_maxZ.setValue(current_z)
        else:
            self.entry_minZ.valueChanged.connect(self.update_z_max)
            self.entry_maxZ.valueChanged.connect(self.update_z_min)
            self.entry_minZ.valueChanged.connect(self.update_Nz)
            self.entry_maxZ.valueChanged.connect(self.update_Nz)
            self.entry_deltaZ.valueChanged.connect(self.update_Nz)

        # Update the layout
        self.grid.update()
        self.updateGeometry()
        self.update()

    def init_z(self, z_pos_mm=None):
        if z_pos_mm is None:
            z_pos_mm = self.navigationController.z_pos_mm

        self.entry_minZ.blockSignals(True)
        self.entry_maxZ.blockSignals(True)
        try:
            self.navigationController.zPos.disconnect(self.update_z_min)
            self.navigationController.zPos.disconnect(self.update_z_max)
        except TypeError:
            pass

        self.entry_minZ.setValue(z_pos_mm*1000)
        self.entry_maxZ.setValue(z_pos_mm*1000)
        print("init z-level flexible:", self.entry_minZ.value())

        self.entry_minZ.blockSignals(False)
        self.entry_maxZ.blockSignals(False)

    def set_z_min(self):
        z_value = self.navigationController.z_pos_mm * 1000  # Convert to μm
        self.entry_minZ.setValue(z_value)
        try:
            self.navigationController.zPos.disconnect(self.update_z_min)
        except TypeError:
            pass # signal was not connected, so there's nothing to disconnect

    def set_z_max(self):
        z_value = self.navigationController.z_pos_mm * 1000  # Convert to μm
        self.entry_maxZ.setValue(z_value)
        try:
            self.navigationController.zPos.disconnect(self.update_z_max)
        except TypeError:
            pass

    def update_z_min(self, z_pos_um):
        if z_pos_um < self.entry_minZ.value():
            self.entry_minZ.setValue(z_pos_um)

    def update_z_max(self, z_pos_um):
        if z_pos_um > self.entry_maxZ.value():
            self.entry_maxZ.setValue(z_pos_um)

    def update_Nz(self):
        z_min = self.entry_minZ.value()
        z_max = self.entry_maxZ.value()
        dz = self.entry_deltaZ.value()
        nz = math.ceil((z_max - z_min) / dz) + 1
        self.entry_NZ.setValue(nz)

    def update_region_progress(self, current_fov, num_fovs):
        self.progress_bar.setMaximum(num_fovs)
        self.progress_bar.setValue(current_fov)

        if self.acquisition_start_time is not None and current_fov > 0:
            elapsed_time = time.time() - self.acquisition_start_time
            Nt = self.entry_Nt.value()
            dt = self.entry_dt.value()

            # Calculate total processed FOVs and total FOVs
            processed_fovs = (self.current_region - 1) * num_fovs + current_fov + self.current_time_point * self.num_regions * num_fovs
            total_fovs = self.num_regions * num_fovs * Nt
            remaining_fovs = total_fovs - processed_fovs

            # Calculate ETA
            fov_per_second = processed_fovs / elapsed_time
            self.eta_seconds = remaining_fovs / fov_per_second + (Nt - 1 - self.current_time_point) * dt if fov_per_second > 0 else 0
            self.update_eta_display()

            # Start or restart the timer
            self.eta_timer.start(1000)  # Update every 1000 ms (1 second)

    def update_acquisition_progress(self, current_region, num_regions, current_time_point):
        self.current_region = current_region
        self.current_time_point = current_time_point

        if self.current_region == 1 and self.current_time_point == 0:  # First region
            self.acquisition_start_time = time.time()
            self.num_regions = num_regions

        progress_parts = []
        # Update timepoint progress if there are multiple timepoints and the timepoint has changed
        if self.entry_Nt.value() > 1:
            progress_parts.append(f"Time {current_time_point + 1}/{self.entry_Nt.value()}")

        # Update region progress if there are multiple regions
        if num_regions > 1:
            progress_parts.append(f"Region {current_region}/{num_regions}")

        # Set the progress label text, ensuring it's not empty
        progress_text = "  ".join(progress_parts)
        self.progress_label.setText(progress_text if progress_text else "Progress")

        self.progress_bar.setValue(0)

    def update_eta_display(self):
        if self.eta_seconds > 0:
            self.eta_seconds -= 1  # Decrease by 1 second
            hours, remainder = divmod(int(self.eta_seconds), 3600)
            minutes, seconds = divmod(remainder, 60)
            if hours > 0:
                eta_str = f"{hours:02d}:{minutes:02d}:{seconds:02d}"
            else:
                eta_str = f"{minutes:02d}:{seconds:02d}"
            self.eta_label.setText(f"{eta_str}")
        else:
            self.eta_timer.stop()
            self.eta_label.setText("00:00")

    def display_progress_bar(self, show):
        self.progress_label.setVisible(show)
        self.progress_bar.setVisible(show)
        self.eta_label.setVisible(show)
        if show:
            self.progress_bar.setValue(0)
            self.progress_label.setText("Region 0/0")
            self.eta_label.setText("--:--")
            self.acquisition_start_time = None
        else:
            self.eta_timer.stop()

    def set_deltaX(self,value):
        mm_per_ustep = self.multipointController.navigationController.get_mm_per_ustep_X()
        deltaX = round(value/mm_per_ustep)*mm_per_ustep
        self.entry_deltaX.setValue(deltaX)
        self.multipointController.set_deltaX(deltaX)

    def set_deltaY(self,value):
        mm_per_ustep = self.multipointController.navigationController.get_mm_per_ustep_Y()
        deltaY = round(value/mm_per_ustep)*mm_per_ustep
        self.entry_deltaY.setValue(deltaY)
        self.multipointController.set_deltaY(deltaY)

    def set_deltaZ(self,value):
        mm_per_ustep = self.multipointController.navigationController.get_mm_per_ustep_Z()
        deltaZ = round(value/1000/mm_per_ustep)*mm_per_ustep*1000
        self.entry_deltaZ.setValue(deltaZ)
        self.multipointController.set_deltaZ(deltaZ)

    def set_saving_dir(self):
        dialog = QFileDialog()
        save_dir_base = dialog.getExistingDirectory(None, "Select Folder")
        self.multipointController.set_base_path(save_dir_base)
        self.lineEdit_savingDir.setText(save_dir_base)
        self.base_path_is_set = True

    def emit_selected_channels(self):
        selected_channels = [item.text() for item in self.list_configurations.selectedItems()]
        self.signal_acquisition_channels.emit(selected_channels)

    def display_stitcher_widget(self, checked):
        self.signal_stitcher_widget.emit(checked)

    def toggle_acquisition(self,pressed):
        if self.base_path_is_set == False:
            self.btn_startAcquisition.setChecked(False)
            msg = QMessageBox()
            msg.setText("Please choose base saving directory first")
            msg.exec_()
            return
        if not self.list_configurations.selectedItems(): # no channel selected
            self.btn_startAcquisition.setChecked(False)
            msg = QMessageBox()
            msg.setText("Please select at least one imaging channel first")
            msg.exec_()
            return
        if pressed:
            # @@@ to do: add a widgetManger to enable and disable widget
            # @@@ to do: emit signal to widgetManager to disable other widgets
            # clear skip positions
            if hasattr(self.multipointController, 'scanCoordinates') and self.multipointController.scanCoordinates:
                self.multipointController.scanCoordinates.grid_skip_positions = []

            if self.checkbox_set_z_range.isChecked():
                # Set Z-range (convert from μm to mm)
                self.multipointController.set_z_range(self.entry_minZ.value() / 1000, self.entry_maxZ.value() / 1000)

            # add the current location to the location list if the list is empty
            if len(self.location_list) == 0:
                self.add_location()
                self.acquisition_in_place = True
                self.multipointController.location_list = self.location_list

            self.setEnabled_all(False)
            # set parameters
            self.multipointController.set_deltaX(self.entry_deltaX.value())
            self.multipointController.set_deltaY(self.entry_deltaY.value())
            self.multipointController.set_deltaZ(self.entry_deltaZ.value())
            self.multipointController.set_deltat(self.entry_dt.value())
            self.multipointController.set_NX(self.entry_NX.value())
            self.multipointController.set_NY(self.entry_NY.value())
            self.multipointController.set_NZ(self.entry_NZ.value())
            self.multipointController.set_Nt(self.entry_Nt.value())
            self.multipointController.set_use_piezo(self.checkbox_usePiezo.isChecked())
            self.multipointController.set_af_flag(self.checkbox_withAutofocus.isChecked())
            self.multipointController.set_reflection_af_flag(self.checkbox_withReflectionAutofocus.isChecked())
            self.multipointController.set_base_path(self.lineEdit_savingDir.text())
            self.multipointController.set_selected_configurations((item.text() for item in self.list_configurations.selectedItems()))
            self.multipointController.start_new_experiment(self.lineEdit_experimentID.text())

            # emit signals
            self.signal_acquisition_started.emit(True)
            self.signal_acquisition_shape.emit(self.entry_NX.value(),
                                               self.entry_NY.value(),
                                               self.entry_NZ.value(),
                                               self.entry_deltaX.value(),
                                               self.entry_deltaY.value(),
                                               self.entry_deltaZ.value())

            self.multipointController.run_acquisition(location_list=self.location_list)
        else:
            self.multipointController.request_abort_aquisition()
            self.setEnabled_all(True)

    def load_last_used_locations(self):
        if self.last_used_locations is None or len(self.last_used_locations) == 0:
            return
        self.clear_only_location_list()

        for row, row_ind in zip(self.last_used_locations, self.last_used_location_ids):
            x = row[0]
            y = row[1]
            z = row[2]
            name = row_ind[0]
            if not np.any(np.all(self.location_list[:, :2] == [x, y], axis=1)):
                location_str = 'x:' + str(round(x,3)) + 'mm  y:' + str(round(y,3)) + 'mm  z:' + str(round(1000*z,1)) + 'μm'
                self.dropdown_location_list.addItem(location_str)
                self.location_list = np.vstack((self.location_list, [[x,y,z]]))
                self.location_ids = np.append(self.location_ids, name)
                self.table_location_list.insertRow(self.table_location_list.rowCount())
                self.table_location_list.setItem(self.table_location_list.rowCount()-1,0, QTableWidgetItem(str(round(x,3))))
                self.table_location_list.setItem(self.table_location_list.rowCount()-1,1, QTableWidgetItem(str(round(y,3))))
                self.table_location_list.setItem(self.table_location_list.rowCount()-1,2, QTableWidgetItem(str(round(z*1000,1))))
                self.table_location_list.setItem(self.table_location_list.rowCount()-1,3, QTableWidgetItem(name))
                index = self.dropdown_location_list.count() - 1
                self.dropdown_location_list.setCurrentIndex(index)
                print(self.location_list)
                self.navigationViewer.register_fov_to_image(x,y)
            else:
                print("Duplicate values not added based on x and y.")
                #to-do: update z coordinate

    def acquisition_is_finished(self):
        if not self.acquisition_in_place:
            self.last_used_locations = self.location_list.copy()
            self.last_used_location_ids = self.location_ids.copy()
        else:
            self.clear_only_location_list()
            self.acquisition_in_place = False
        self.signal_acquisition_started.emit(False)
        self.btn_startAcquisition.setChecked(False)
        self.setEnabled_all(True)

    def setEnabled_all(self,enabled,exclude_btn_startAcquisition=True):
        self.btn_setSavingDir.setEnabled(enabled)
        self.lineEdit_savingDir.setEnabled(enabled)
        self.lineEdit_experimentID.setEnabled(enabled)
        self.entry_deltaX.setEnabled(enabled)
        self.entry_NX.setEnabled(enabled)
        self.entry_deltaY.setEnabled(enabled)
        self.entry_NY.setEnabled(enabled)
        self.entry_deltaZ.setEnabled(enabled)
        self.entry_NZ.setEnabled(enabled)
        self.entry_dt.setEnabled(enabled)
        self.entry_Nt.setEnabled(enabled)
        self.list_configurations.setEnabled(enabled)
        self.checkbox_genFocusMap.setEnabled(enabled)
        self.checkbox_withAutofocus.setEnabled(enabled)
        self.checkbox_withReflectionAutofocus.setEnabled(enabled)
        self.checkbox_stitchOutput.setEnabled(enabled)
        if exclude_btn_startAcquisition is not True:
            self.btn_startAcquisition.setEnabled(enabled)

    def disable_the_start_aquisition_button(self):
        self.btn_startAcquisition.setEnabled(False)

    def enable_the_start_aquisition_button(self):
        self.btn_startAcquisition.setEnabled(True)

    def add_location(self):
        x = self.navigationController.x_pos_mm
        y = self.navigationController.y_pos_mm
        z = self.navigationController.z_pos_mm
        name = ''
        if self.scanCoordinates is not None:
            name = self.create_point_id()

        if not np.any(np.all(self.location_list[:, :2] == [round(x,3), round(y,3)], axis=1)):
            location_str = 'x:' + str(round(x,3)) + 'mm  y:' + str(round(y,3)) + 'mm  z:' + str(round(1000*z,1)) + 'μm'
            self.dropdown_location_list.addItem(location_str)
            index = self.dropdown_location_list.count() - 1
            self.dropdown_location_list.setCurrentIndex(index)
            self.location_list = np.vstack((self.location_list, [[x,y,z]]))
            print(self.location_list)
            self.location_ids = np.append(self.location_ids, name)
            self.table_location_list.insertRow(self.table_location_list.rowCount())
            self.table_location_list.setItem(self.table_location_list.rowCount()-1,0, QTableWidgetItem(str(round(x,3))))
            self.table_location_list.setItem(self.table_location_list.rowCount()-1,1, QTableWidgetItem(str(round(y,3))))
            self.table_location_list.setItem(self.table_location_list.rowCount()-1,2, QTableWidgetItem(str(round(1000*z,1))))
            self.table_location_list.setItem(self.table_location_list.rowCount()-1,3, QTableWidgetItem(name))
            self.navigationViewer.register_fov_to_image(x,y)
        else:
            print("Duplicate values not added based on x and y.")
            #to-do: update z coordinate

    def create_point_id(self):
        self.scanCoordinates.get_selected_wells()
        if len(self.scanCoordinates.name) == 0:
            print('Select a well first.')
            return None

        name = self.scanCoordinates.name[0]
        location_split_names = [int(x.split('-')[1]) for x in self.location_ids if x.split('-')[0] == name]
        if len(location_split_names) > 0:
            new_id = f'{name}-{np.max(location_split_names)+1}'
        else:
            new_id = f'{name}-0'
        return new_id

    def remove_location(self):
        index = self.dropdown_location_list.currentIndex()
        if index >=0:
            self.dropdown_location_list.removeItem(index)
            self.table_location_list.removeRow(index)
            x = self.location_list[index,0]
            y = self.location_list[index,1]
            z = self.location_list[index,2]
            self.navigationViewer.deregister_fov_to_image(x,y)
            self.location_list = np.delete(self.location_list, index, axis=0)
            self.location_ids = np.delete(self.location_ids, index, axis=0)
            if len(self.location_list) == 0:
                self.navigationViewer.clear_slide()
            print(self.location_list)

    def next(self):
        index = self.dropdown_location_list.currentIndex()
        # max_index = self.dropdown_location_list.count() - 1
        # index = min(index + 1, max_index)
        num_regions = self.dropdown_location_list.count()
        index = (index + 1) % (num_regions)
        self.dropdown_location_list.setCurrentIndex(index)
        x = self.location_list[index,0]
        y = self.location_list[index,1]
        z = self.location_list[index,2]
        self.navigationController.move_x_to(x)
        self.navigationController.move_y_to(y)
        self.navigationController.move_z_to(z)

    def previous(self):
        index = self.dropdown_location_list.currentIndex()
        index = max(index - 1, 0)
        self.dropdown_location_list.setCurrentIndex(index)
        x = self.location_list[index,0]
        y = self.location_list[index,1]
        z = self.location_list[index,2]
        self.navigationController.move_x_to(x)
        self.navigationController.move_y_to(y)
        self.navigationController.move_z_to(z)

    def clear(self):
        self.location_list = np.empty((0, 3), dtype=float)
        self.location_ids = np.empty((0,), dtype=str)
        self.dropdown_location_list.clear()
        # self.navigationViewer.clear_slide()
        self.navigationViewer.clear_overlay()
        self.table_location_list.setRowCount(0)

    def clear_only_location_list(self):
        self.location_list = np.empty((0,3),dtype=float)
        self.location_ids = np.empty((0,),dtype=str)
        self.dropdown_location_list.clear()
        self.table_location_list.setRowCount(0)

    def go_to(self,index):
        if index != -1:
            if index < len(self.location_list): # to avoid giving errors when adding new points
                x = self.location_list[index,0]
                y = self.location_list[index,1]
                z = self.location_list[index,2]
                self.navigationController.move_x_to(x)
                self.navigationController.move_y_to(y)
                self.navigationController.move_z_to(z)
                self.table_location_list.selectRow(index)

    def cell_was_clicked(self,row,column):

        self.dropdown_location_list.setCurrentIndex(row)

    def cell_was_changed(self,row,column):
        x= self.location_list[row,0]
        y= self.location_list[row,1]
        self.navigationViewer.deregister_fov_to_image(x,y)

        val_edit = self.table_location_list.item(row,column).text()
        if column < 2:
            val_edit = float(val_edit)
            self.location_list[row,column] = val_edit
        elif column == 2:
            z = float(val_edit)/1000
            self.location_list[row,column] = z
        else:
            self.location_ids[row] = val_edit

        self.navigationViewer.register_fov_to_image(self.location_list[row,0], self.location_list[row,1])
        location_str = 'x:' + str(round(self.location_list[row,0],3)) + 'mm  y:' + str(round(self.location_list[row,1],3)) + 'mm  z:' + str(round(1000*(self.location_list[row,2]),3)) + 'μm'
        self.dropdown_location_list.setItemText(row, location_str)
        self.go_to(row)

    def keyPressEvent(self, event):
        if event.key() == Qt.Key_A and event.modifiers() == Qt.ControlModifier:
            self.add_location()
        else:
            super().keyPressEvent(event)

    def _update_z(self,index,z_mm):
        self.location_list[index,2] = z_mm
        location_str = 'x:' + str(round(self.location_list[index,0],3)) + 'mm  y:' + str(round(self.location_list[index,1],3)) + 'mm  z:' + str(round(1000*z_mm,1)) + 'μm'
        self.dropdown_location_list.setItemText(index, location_str)

    def export_location_list(self):
        file_path, _ = QFileDialog.getSaveFileName(self, "Export Location List", '', "CSV Files (*.csv);;All Files (*)")
        if file_path:
            location_list_df = pd.DataFrame(self.location_list,columns=['x (mm)','y (mm)', 'z (um)'])
            location_list_df['ID'] = self.location_ids
            location_list_df['i'] = 0
            location_list_df['j'] = 0
            location_list_df['k'] = 0
            location_list_df.to_csv(file_path,index=False,header=True)

    def import_location_list(self):
        file_path, _ = QFileDialog.getOpenFileName(self, "Import Location List", '', "CSV Files (*.csv);;All Files (*)")
        if file_path:
            location_list_df = pd.read_csv(file_path)
            location_list_df_relevant = None
            try:
                location_list_df_relevant = location_list_df[['x (mm)', 'y (mm)', 'z (um)']]
            except KeyError:
                print("Improperly formatted location list being imported")
                return
            if 'ID' in location_list_df.columns:
                location_list_df_relevant['ID'] = location_list_df['ID'].astype(str)
            else:
                location_list_df_relevant['ID'] = 'None'
            self.clear_only_location_list()
            for index, row in location_list_df_relevant.iterrows():
                x = row['x (mm)']
                y = row['y (mm)']
                z = row['z (um)']
                name = row['ID']
                if not np.any(np.all(self.location_list[:, :2] == [x, y], axis=1)):
                    location_str = 'x:' + str(round(x,3)) + 'mm  y:' + str(round(y,3)) + 'mm  z:' + str(round(1000*z,1)) + 'μm'
                    self.dropdown_location_list.addItem(location_str)
                    index = self.dropdown_location_list.count() - 1
                    self.dropdown_location_list.setCurrentIndex(index)
                    self.location_list = np.vstack((self.location_list, [[x,y,z]]))
                    self.location_ids = np.append(self.location_ids, name)
                    self.table_location_list.insertRow(self.table_location_list.rowCount())
                    self.table_location_list.setItem(self.table_location_list.rowCount()-1,0, QTableWidgetItem(str(round(x,3))))
                    self.table_location_list.setItem(self.table_location_list.rowCount()-1,1, QTableWidgetItem(str(round(y,3))))
                    self.table_location_list.setItem(self.table_location_list.rowCount()-1,2, QTableWidgetItem(str(round(1000*z,1))))
                    self.table_location_list.setItem(self.table_location_list.rowCount()-1,3, QTableWidgetItem(name))
                    self.navigationViewer.register_fov_to_image(x,y)
                else:
                    print("Duplicate values not added based on x and y.")
            print(self.location_list)


class MultiPointWidgetGrid(QFrame):

    signal_acquisition_started = Signal(bool)
    signal_acquisition_channels = Signal(list)
    signal_acquisition_z_levels = Signal(int)
    signal_acquisition_shape = Signal(int, int, int, float, float, float)
    signal_update_navigation_viewer = Signal()
    signal_stitcher_widget = Signal(bool)
    signal_z_stacking = Signal(int)
    signal_draw_shape = Signal(bool)

    def __init__(self, navigationController, navigationViewer, multipointController, objectiveStore, configurationManager, scanCoordinates, napariMosaicWidget=None, *args, **kwargs):
        super().__init__(*args, **kwargs)
        self.objectiveStore = objectiveStore
        self.multipointController = multipointController
        self.navigationController = navigationController
        self.navigationViewer = navigationViewer
        self.scanCoordinates = scanCoordinates
        self.configurationManager = configurationManager
        if napariMosaicWidget is None:
            self.performance_mode = True
        else:
            self.napariMosaicWidget = napariMosaicWidget
            self.performance_mode = False
        self.acquisition_pattern = ACQUISITION_PATTERN
        self.fov_pattern = FOV_PATTERN
        self.base_path_is_set = False
        self.well_selected = False
        self.use_coordinate_acquisition = True
        self.num_regions = 0
        self.region_coordinates = {}
        self.region_fov_coordinates_dict = {}
        self.acquisition_start_time = None
        self.manual_shape = None
        self.eta_seconds = 0
        self.add_components()
        self.setFrameStyle(QFrame.Panel | QFrame.Raised)
        self.set_default_scan_size()

    def add_components(self):

        self.entry_well_coverage = QDoubleSpinBox()
        self.entry_well_coverage.setRange(1, 999.99)
        self.entry_well_coverage.setValue(100)
        self.entry_well_coverage.setSuffix("%")
        btn_width = self.entry_well_coverage.sizeHint().width()

        self.btn_setSavingDir = QPushButton('Browse')
        self.btn_setSavingDir.setDefault(False)
        self.btn_setSavingDir.setIcon(QIcon('icon/folder.png'))
        self.btn_setSavingDir.setFixedWidth(btn_width)

        self.lineEdit_savingDir = QLineEdit()
        self.lineEdit_savingDir.setText(DEFAULT_SAVING_PATH)
        self.multipointController.set_base_path(DEFAULT_SAVING_PATH)
        self.base_path_is_set = True

        self.lineEdit_experimentID = QLineEdit()

        # Update scan size entry
        self.entry_scan_size = QDoubleSpinBox()
        self.entry_scan_size.setRange(0.1, 100)
        self.entry_scan_size.setValue(1)
        self.entry_scan_size.setSuffix(" mm")

        self.entry_overlap = QDoubleSpinBox()
        self.entry_overlap.setRange(0, 99)
        self.entry_overlap.setValue(10)
        self.entry_overlap.setSuffix("%")
        self.entry_overlap.setFixedWidth(btn_width)

        # Add z-min and z-max entries
        self.entry_minZ = QDoubleSpinBox()
        self.entry_minZ.setMinimum(SOFTWARE_POS_LIMIT.Z_NEGATIVE * 1000)  # Convert to μm
        self.entry_minZ.setMaximum(SOFTWARE_POS_LIMIT.Z_POSITIVE * 1000)  # Convert to μm
        self.entry_minZ.setSingleStep(1)  # Step by 1 μm
        self.entry_minZ.setValue(self.navigationController.z_pos_mm * 1000)  # Set to minimum
        self.entry_minZ.setSuffix(" μm")
        #self.entry_minZ.setSizePolicy(QSizePolicy.Expanding, QSizePolicy.Fixed)

        self.set_minZ_button = QPushButton('Set')
        self.set_minZ_button.clicked.connect(self.set_z_min)

        self.entry_maxZ = QDoubleSpinBox()
        self.entry_maxZ.setMinimum(SOFTWARE_POS_LIMIT.Z_NEGATIVE * 1000)  # Convert to μm
        self.entry_maxZ.setMaximum(SOFTWARE_POS_LIMIT.Z_POSITIVE * 1000)  # Convert to μm
        self.entry_maxZ.setSingleStep(1)  # Step by 1 μm
        self.entry_maxZ.setValue(self.navigationController.z_pos_mm * 1000)  # Set to maximum
        self.entry_maxZ.setSuffix(" μm")
        #self.entry_maxZ.setSizePolicy(QSizePolicy.Expanding, QSizePolicy.Fixed)

        self.set_maxZ_button = QPushButton('Set')
        self.set_maxZ_button.clicked.connect(self.set_z_max)

        self.entry_deltaZ = QDoubleSpinBox()
        self.entry_deltaZ.setMinimum(0)
        self.entry_deltaZ.setMaximum(1000)
        self.entry_deltaZ.setSingleStep(0.2)
        self.entry_deltaZ.setValue(Acquisition.DZ)
        self.entry_deltaZ.setDecimals(3)
        #self.entry_deltaZ.setEnabled(False)
        self.entry_deltaZ.setSuffix(" μm")
        self.entry_deltaZ.setSizePolicy(QSizePolicy.Expanding, QSizePolicy.Fixed)

        self.entry_NZ = QSpinBox()
        self.entry_NZ.setMinimum(1)
        self.entry_NZ.setMaximum(2000)
        self.entry_NZ.setSingleStep(1)
        self.entry_NZ.setValue(1)
        self.entry_NZ.setEnabled(False)

        self.entry_dt = QDoubleSpinBox()
        self.entry_dt.setMinimum(0)
        self.entry_dt.setMaximum(24*3600)
        self.entry_dt.setSingleStep(1)
        self.entry_dt.setValue(0)
        self.entry_dt.setSuffix(" s")
        self.entry_dt.setSizePolicy(QSizePolicy.Expanding, QSizePolicy.Fixed)

        self.entry_Nt = QSpinBox()
        self.entry_Nt.setMinimum(1)
        self.entry_Nt.setMaximum(5000)
        self.entry_Nt.setSingleStep(1)
        self.entry_Nt.setValue(1)

        self.combobox_z_stack = QComboBox()
        self.combobox_z_stack.addItems(['From Bottom (Z-min)', 'From Center', 'From Top (Z-max)'])
        self.combobox_z_stack.setSizePolicy(QSizePolicy.Expanding, QSizePolicy.Fixed)

        self.list_configurations = QListWidget()
        for microscope_configuration in self.configurationManager.configurations:
            self.list_configurations.addItems([microscope_configuration.name])
        self.list_configurations.setSelectionMode(QAbstractItemView.MultiSelection)

        # Add a combo box for shape selection
        self.combobox_shape = QComboBox()
        if self.performance_mode:
            self.combobox_shape.addItems(['Square', 'Circle'])
        else:
            self.combobox_shape.addItems(['Square', 'Circle', 'Manual'])
            self.combobox_shape.model().item(2).setEnabled(False)
        self.combobox_shape.setFixedWidth(btn_width)
        #self.combobox_shape.currentTextChanged.connect(self.on_shape_changed)

        self.checkbox_genFocusMap = QCheckBox('Focus Map')
        #self.checkbox_genFocusMap = QCheckBox('AF Map')
        self.checkbox_genFocusMap.setChecked(False)

        self.checkbox_withAutofocus = QCheckBox('Contrast AF')
        self.checkbox_withAutofocus.setChecked(MULTIPOINT_CONTRAST_AUTOFOCUS_ENABLE_BY_DEFAULT)
        self.multipointController.set_af_flag(MULTIPOINT_CONTRAST_AUTOFOCUS_ENABLE_BY_DEFAULT)

        self.checkbox_withReflectionAutofocus = QCheckBox('Reflection AF')
        self.checkbox_withReflectionAutofocus.setChecked(MULTIPOINT_REFLECTION_AUTOFOCUS_ENABLE_BY_DEFAULT)
        self.multipointController.set_reflection_af_flag(MULTIPOINT_REFLECTION_AUTOFOCUS_ENABLE_BY_DEFAULT)

        self.checkbox_usePiezo = QCheckBox('Piezo Z-Stack')
        self.checkbox_usePiezo.setChecked(MULTIPOINT_USE_PIEZO_FOR_ZSTACKS)

        self.checkbox_set_z_range = QCheckBox('Set Z-range')
        self.checkbox_set_z_range.toggled.connect(self.toggle_z_range_controls)

        # Add a checkbox for coordinate-based acquisition
        self.checkbox_useCoordinateAcquisition = QCheckBox('Use Coordinates')
        self.checkbox_useCoordinateAcquisition.setChecked(self.use_coordinate_acquisition)
        self.checkbox_useCoordinateAcquisition.stateChanged.connect(lambda state: setattr(self, 'use_coordinate_acquisition', bool(state)))

        self.checkbox_stitchOutput = QCheckBox('Stitch Scans')
        self.checkbox_stitchOutput.setChecked(False)

        self.btn_startAcquisition = QPushButton('Start\n Acquisition ')
        self.btn_startAcquisition.setStyleSheet("background-color: #C2C2FF")
        self.btn_startAcquisition.setCheckable(True)
        self.btn_startAcquisition.setChecked(False)
        #self.btn_startAcquisition.setSizePolicy(QSizePolicy.Expanding, QSizePolicy.Fixed)

        self.progress_label = QLabel('Region -/-')
        self.progress_bar = QProgressBar()
        self.eta_label = QLabel('--:--:--')
        self.progress_bar.setVisible(False)
        self.progress_label.setVisible(False)
        self.eta_label.setVisible(False)
        self.eta_timer = QTimer()

        # Main layout
        main_layout = QVBoxLayout()
        self.setLayout(main_layout)

        #  Saving Path
        saving_path_layout = QHBoxLayout()
        saving_path_layout.addWidget(QLabel('Saving Path'))
        saving_path_layout.addWidget(self.lineEdit_savingDir)
        saving_path_layout.addWidget(self.btn_setSavingDir)
        main_layout.addLayout(saving_path_layout)

        # Experiment ID and Scan Shape
        row_1_layout = QHBoxLayout()
        row_1_layout.addWidget(QLabel('Experiment ID'))
        row_1_layout.addWidget(self.lineEdit_experimentID)
        row_1_layout.addWidget(QLabel('Well Shape'))
        row_1_layout.addWidget(self.combobox_shape)
        main_layout.addLayout(row_1_layout)

        # Well Coverage, Scan Size, and Overlap
        row_4_layout = QHBoxLayout()
        row_4_layout.addWidget(QLabel('Size'))
        row_4_layout.addWidget(self.entry_scan_size)
        #row_4_layout.addStretch(1)
        row_4_layout.addWidget(QLabel('FOV Overlap'))
        row_4_layout.addWidget(self.entry_overlap)
        #row_4_layout.addStretch(1)
        row_4_layout.addWidget(QLabel('Well Coverage'))
        row_4_layout.addWidget(self.entry_well_coverage)
        main_layout.addLayout(row_4_layout)

        grid = QGridLayout()

        # dz and Nz
        dz_layout = QHBoxLayout()
        dz_layout.addWidget(QLabel('dz'))
        dz_layout.addWidget(self.entry_deltaZ)
        dz_layout.addWidget(QLabel('Nz'))
        dz_layout.addWidget(self.entry_NZ)
        grid.addLayout(dz_layout, 0, 0)

         # dt and Nt
        dt_layout = QHBoxLayout()
        dt_layout.addWidget(QLabel('dt'))
        dt_layout.addWidget(self.entry_dt)
        dt_layout.addWidget(QLabel('Nt'))
        dt_layout.addWidget(self.entry_Nt)
        grid.addLayout(dt_layout, 0, 2)

        # Z-min
        self.z_min_layout = QHBoxLayout()
        self.z_min_layout.addWidget(self.set_minZ_button)
        min_label = QLabel('Z-min')
        min_label.setAlignment(Qt.AlignCenter | Qt.AlignVCenter)
        self.z_min_layout.addWidget(min_label)
        self.z_min_layout.addWidget(self.entry_minZ)
        grid.addLayout(self.z_min_layout, 1, 0)

         # Z-max
        self.z_max_layout = QHBoxLayout()
        self.z_max_layout.addWidget(self.set_maxZ_button)
        max_label = QLabel('Z-max')
        max_label.setAlignment(Qt.AlignCenter | Qt.AlignVCenter)
        self.z_max_layout.addWidget(max_label)
        self.z_max_layout.addWidget(self.entry_maxZ)
        grid.addLayout(self.z_max_layout, 1, 2)

        w = max(min_label.sizeHint().width(), max_label.sizeHint().width())
        min_label.setFixedWidth(w)
        max_label.setFixedWidth(w)

        # Configuration list
        grid.addWidget(self.list_configurations, 2, 0)

        # Options and Start button
        options_layout = QVBoxLayout()
        options_layout.addWidget(self.checkbox_withAutofocus)
        if SUPPORT_LASER_AUTOFOCUS:
            options_layout.addWidget(self.checkbox_withReflectionAutofocus)
        options_layout.addWidget(self.checkbox_genFocusMap)
        if ENABLE_OBJECTIVE_PIEZO:
            options_layout.addWidget(self.checkbox_usePiezo)
        options_layout.addWidget(self.checkbox_set_z_range)
        if ENABLE_STITCHER:
            options_layout.addWidget(self.checkbox_stitchOutput)

        bottom_right = QHBoxLayout()
        bottom_right.addLayout(options_layout)
        bottom_right.addSpacing(2)
        bottom_right.addWidget(self.btn_startAcquisition)

        grid.addLayout(bottom_right, 2, 2)
        spacer_widget = QWidget()
        spacer_widget.setFixedWidth(2)
        grid.addWidget(spacer_widget, 0, 1)

        # Set column stretches
        grid.setColumnStretch(0, 1)  # Middle spacer
        grid.setColumnStretch(1, 0)  # Middle spacer
        grid.setColumnStretch(2, 1)  # Middle spacer

        main_layout.addLayout(grid)
        # Row 5: Progress Bar
        row_progress_layout = QHBoxLayout()
        row_progress_layout.addWidget(self.progress_label)
        row_progress_layout.addWidget(self.progress_bar)
        row_progress_layout.addWidget(self.eta_label)
        main_layout.addLayout(row_progress_layout)
        self.toggle_z_range_controls(self.checkbox_set_z_range.isChecked())

        # Connections
        self.btn_setSavingDir.clicked.connect(self.set_saving_dir)
        self.btn_startAcquisition.clicked.connect(self.toggle_acquisition)
        self.entry_deltaZ.valueChanged.connect(self.set_deltaZ)
        self.entry_NZ.valueChanged.connect(self.multipointController.set_NZ)
        self.entry_dt.valueChanged.connect(self.multipointController.set_deltat)
        self.entry_Nt.valueChanged.connect(self.multipointController.set_Nt)
        self.entry_scan_size.valueChanged.connect(self.update_coverage_from_scan_size)
        self.entry_well_coverage.valueChanged.connect(self.update_scan_size_from_coverage)
        self.combobox_shape.currentTextChanged.connect(self.on_set_shape)
        self.entry_scan_size.valueChanged.connect(self.update_coordinates)
        self.entry_overlap.valueChanged.connect(self.update_coordinates)
        self.checkbox_withAutofocus.toggled.connect(self.multipointController.set_af_flag)
        self.checkbox_withReflectionAutofocus.toggled.connect(self.multipointController.set_reflection_af_flag)
        self.checkbox_genFocusMap.toggled.connect(self.multipointController.set_gen_focus_map_flag)
        self.checkbox_usePiezo.toggled.connect(self.multipointController.set_use_piezo)
        self.checkbox_stitchOutput.toggled.connect(self.display_stitcher_widget)
        self.list_configurations.itemSelectionChanged.connect(self.emit_selected_channels)
        self.navigationViewer.signal_update_live_scan_grid.connect(self.set_live_scan_coordinates)
        self.navigationViewer.signal_update_well_coordinates.connect(self.set_well_coordinates)
        self.multipointController.acquisitionFinished.connect(self.acquisition_is_finished)
        self.multipointController.signal_acquisition_progress.connect(self.update_acquisition_progress)
        self.multipointController.signal_region_progress.connect(self.update_region_progress)
        self.signal_acquisition_started.connect(self.display_progress_bar)
        self.eta_timer.timeout.connect(self.update_eta_display)
        self.combobox_z_stack.currentIndexChanged.connect(self.signal_z_stacking.emit)
        if not self.performance_mode:
            self.napariMosaicWidget.signal_layers_initialized.connect(self.enable_manual_ROI)

        self.navigationController.zPos.connect(self.update_z_min)
        self.navigationController.zPos.connect(self.update_z_max)
        #self.entry_NZ.valueChanged.connect(self.update_dz)
        self.entry_NZ.valueChanged.connect(self.signal_acquisition_z_levels.emit)

    def enable_manual_ROI(self, enable):
        self.combobox_shape.model().item(2).setEnabled(enable)
        if not enable:
            self.set_default_shape()

    def update_region_progress(self, current_fov, num_fovs):
        self.progress_bar.setMaximum(num_fovs)
        self.progress_bar.setValue(current_fov)

        if self.acquisition_start_time is not None and current_fov > 0:
            elapsed_time = time.time() - self.acquisition_start_time
            Nt = self.entry_Nt.value()
            dt = self.entry_dt.value()

            # Calculate total processed FOVs and total FOVs
            processed_fovs = (self.current_region - 1) * num_fovs + current_fov + self.current_time_point * self.num_regions * num_fovs
            total_fovs = self.num_regions * num_fovs * Nt
            remaining_fovs = total_fovs - processed_fovs

            # Calculate ETA
            fov_per_second = processed_fovs / elapsed_time
            self.eta_seconds = remaining_fovs / fov_per_second + (Nt - 1 - self.current_time_point) * dt if fov_per_second > 0 else 0
            self.update_eta_display()

            # Start or restart the timer
            self.eta_timer.start(1000)  # Update every 1000 ms (1 second)

    def update_acquisition_progress(self, current_region, num_regions, current_time_point):
        self.current_region = current_region
        self.current_time_point = current_time_point

        if self.current_region == 1 and self.current_time_point == 0:  # First region
            self.acquisition_start_time = time.time()
            self.num_regions = num_regions

        progress_parts = []
        # Update timepoint progress if there are multiple timepoints and the timepoint has changed
        if self.entry_Nt.value() > 1:
            progress_parts.append(f"Time {current_time_point + 1}/{self.entry_Nt.value()}")

        # Update region progress if there are multiple regions
        if num_regions > 1:
            progress_parts.append(f"Region {current_region}/{num_regions}")

        # Set the progress label text, ensuring it's not empty
        progress_text = "  ".join(progress_parts)
        self.progress_label.setText(progress_text if progress_text else "Progress")

        self.progress_bar.setValue(0)

    def update_eta_display(self):
        if self.eta_seconds > 0:
            self.eta_seconds -= 1  # Decrease by 1 second
            hours, remainder = divmod(int(self.eta_seconds), 3600)
            minutes, seconds = divmod(remainder, 60)
            if hours > 0:
                eta_str = f"{hours:02d}:{minutes:02d}:{seconds:02d}"
            else:
                eta_str = f"{minutes:02d}:{seconds:02d}"
            self.eta_label.setText(f"{eta_str}")
        else:
            self.eta_timer.stop()
            self.eta_label.setText("00:00")

    def display_progress_bar(self, show):
        self.progress_label.setVisible(show)
        self.progress_bar.setVisible(show)
        self.eta_label.setVisible(show)
        if show:
            self.progress_bar.setValue(0)
            self.progress_label.setText("Region 0/0")
            self.eta_label.setText("--:--")
            self.acquisition_start_time = None
        else:
            self.eta_timer.stop()

    def toggle_z_range_controls(self, is_visible):
        # Efficiently set visibility for all widgets in both layouts
        for layout in (self.z_min_layout, self.z_max_layout):
            for i in range(layout.count()):
                widget = layout.itemAt(i).widget()
                if widget:
                    widget.setVisible(is_visible)

        # Enable/disable NZ entry based on the inverse of is_visible
        self.entry_NZ.setEnabled(not is_visible)
        current_z = self.navigationController.z_pos_mm * 1000
        self.entry_minZ.setValue(current_z)
        self.entry_maxZ.setValue(current_z)

        # Safely connect or disconnect signals
        try:
            if is_visible:
                self.entry_minZ.valueChanged.connect(self.update_z_max)
                self.entry_maxZ.valueChanged.connect(self.update_z_min)
                self.entry_minZ.valueChanged.connect(self.update_Nz)
                self.entry_maxZ.valueChanged.connect(self.update_Nz)
                self.entry_deltaZ.valueChanged.connect(self.update_Nz)
            else:
                self.entry_minZ.valueChanged.disconnect(self.update_z_max)
                self.entry_maxZ.valueChanged.disconnect(self.update_z_min)
                self.entry_minZ.valueChanged.disconnect(self.update_Nz)
                self.entry_maxZ.valueChanged.disconnect(self.update_Nz)
                self.entry_deltaZ.valueChanged.disconnect(self.update_Nz)
        except TypeError:
            # Handle case where signals might not be connected/disconnected
            pass

        # Update the layout
        self.updateGeometry()
        self.update()

    def set_default_scan_size(self):
        self.set_default_shape()
        if 'glass slide' in self.navigationViewer.sample:
            self.entry_scan_size.setEnabled(True)
            self.entry_well_coverage.setEnabled(False)
        else:
            self.entry_well_coverage.setEnabled(True)
            self.entry_well_coverage.setValue(100)
            self.update_scan_size_from_coverage()

    def set_default_shape(self):
        if self.scanCoordinates.format in [384, 1536]:
            self.combobox_shape.setCurrentText('Square')
        elif self.scanCoordinates.format != 0:
            self.combobox_shape.setCurrentText('Circle')

    def get_effective_well_size(self):
        well_size = self.scanCoordinates.well_size_mm
        if self.combobox_shape.currentText() == 'Circle':
            fov_size_mm = (self.objectiveStore.get_pixel_size() / 1000) * Acquisition.CROP_WIDTH
            return well_size + fov_size_mm * (1 + math.sqrt(2))
        return well_size

    def on_set_shape(self):
        shape = self.combobox_shape.currentText()
        if shape == 'Manual':
            self.signal_draw_shape.emit(True)
        else:
            self.signal_draw_shape.emit(False)
            self.update_coverage_from_scan_size()
            self.update_coordinates()

    def update_manual_shape(self, shapes_data_mm):
        self.clear_regions()
        if shapes_data_mm and len(shapes_data_mm) > 0:
            self.manual_shapes = shapes_data_mm
            print(f"Manual ROIs updated with {len(self.manual_shapes)} shapes")
        else:
            self.manual_shapes = None
            print("No valid shapes found, cleared manual ROIs")
        self.update_coordinates()

    def convert_pixel_to_mm(self, pixel_coords):
        # Convert pixel coordinates to millimeter coordinates
        mm_coords = pixel_coords * self.napariMosaicWidget.viewer_pixel_size_mm
        mm_coords += np.array([self.napariMosaicWidget.top_left_coordinate[1], self.napariMosaicWidget.top_left_coordinate[0]])
        return mm_coords

    def update_coverage_from_scan_size(self):
        if 'glass slide' not in self.navigationViewer.sample and hasattr(self.navigationViewer, 'well_size_mm'):
            effective_well_size = self.get_effective_well_size()
            scan_size = self.entry_scan_size.value()
            coverage = round((scan_size / effective_well_size) * 100, 2)
            print('COVERAGE', coverage)
            self.entry_well_coverage.setValue(coverage)

    def update_scan_size_from_coverage(self):
        if hasattr(self.navigationViewer, 'well_size_mm'):
            effective_well_size = self.get_effective_well_size()
            coverage = self.entry_well_coverage.value()
            scan_size = round((coverage / 100) * effective_well_size, 3)
            print('SIZE', scan_size)
            self.entry_scan_size.setValue(scan_size)

    def update_dz(self):
        z_min = self.entry_minZ.value()
        z_max = self.entry_maxZ.value()
        nz = self.entry_NZ.value()
        dz = (z_max - z_min) / (nz - 1) if nz > 1 else 0
        self.entry_deltaZ.setValue(dz)

    def update_Nz(self):
        z_min = self.entry_minZ.value()
        z_max = self.entry_maxZ.value()
        dz = self.entry_deltaZ.value()
        nz = math.ceil((z_max - z_min) / dz) + 1
        self.entry_NZ.setValue(nz)

    def set_z_min(self):
        z_value = self.navigationController.z_pos_mm * 1000  # Convert to μm
        self.entry_minZ.setValue(z_value)
        try:
            self.navigationController.zPos.disconnect(self.update_z_min)
        except TypeError:
            pass # signal was not connected, so there's nothing to disconnect

    def set_z_max(self):
        z_value = self.navigationController.z_pos_mm * 1000  # Convert to μm
        self.entry_maxZ.setValue(z_value)
        try:
            self.navigationController.zPos.disconnect(self.update_z_max)
        except TypeError:
            pass

    def update_z_min(self, z_pos_um):
        if z_pos_um < self.entry_minZ.value():
            self.entry_minZ.setValue(z_pos_um)

    def update_z_max(self, z_pos_um):
        if z_pos_um > self.entry_maxZ.value():
            self.entry_maxZ.setValue(z_pos_um)

    def init_z(self, z_pos_mm=None):
        if z_pos_mm is None:
            z_pos_mm = self.navigationController.z_pos_mm

        self.entry_minZ.blockSignals(True)
        self.entry_maxZ.blockSignals(True)
        try:
            self.navigationController.zPos.disconnect(self.update_z_min)
            self.navigationController.zPos.disconnect(self.update_z_max)
        except TypeError:
            pass

        self.entry_minZ.setValue(z_pos_mm*1000)
        self.entry_maxZ.setValue(z_pos_mm*1000)
        print("init z-level wellplate:", self.entry_minZ.value())

        self.entry_minZ.blockSignals(False)
        self.entry_maxZ.blockSignals(False)

    def set_live_scan_coordinates(self, x_mm, y_mm):
        parent = self.multipointController.parent
        is_current_widget = (parent is not None and hasattr(parent, 'recordTabWidget') and
                             parent.recordTabWidget.currentWidget() == self)

        if self.combobox_shape.currentText() != 'Manual' and self.scanCoordinates.format == 0 and (parent is None or is_current_widget):

            if self.region_coordinates:
                self.clear_regions()

            self.add_region('current', x_mm, y_mm)

    def set_well_coordinates(self, selected):
        self.well_selected = selected and bool(self.scanCoordinates.get_selected_wells())
        if hasattr(self.multipointController.parent, 'recordTabWidget') and self.multipointController.parent.recordTabWidget.currentWidget() == self:
            if self.scanCoordinates.format == 0:
                x = self.navigationController.x_pos_mm
                y = self.navigationController.y_pos_mm
                self.set_live_scan_coordinates(x, y)

            elif self.well_selected:
                # Get the set of currently selected well IDs
                selected_well_ids = set(self.scanCoordinates.name)

                # Remove regions that are no longer selected
                for well_id in list(self.region_coordinates.keys()):
                    if well_id not in selected_well_ids:
                        self.remove_region(well_id)

                # Add regions for selected wells
                for well_id, (x, y) in zip(self.scanCoordinates.name, self.scanCoordinates.coordinates_mm):
                    if well_id not in self.region_coordinates:
                        self.add_region(well_id, x, y)

                self.signal_update_navigation_viewer.emit()
                print(f"Updated region coordinates: {len(self.region_coordinates)} wells")

            else:
                print("Clear well coordinates")
                self.clear_regions()

    def update_coordinates(self):
        shape = self.combobox_shape.currentText()
        if shape == 'Manual':
            self.region_fov_coordinates_dict.clear()
            self.region_coordinates.clear()
            if self.manual_shapes is not None:
                # Handle manual ROIs
                for i, manual_shape in enumerate(self.manual_shapes):
                    scan_coordinates = self.create_manual_region_coordinates(
                        self.objectiveStore,
                        manual_shape,
                        overlap_percent=self.entry_overlap.value()
                    )
                    if scan_coordinates:
                        if len(self.manual_shapes) <= 1:
                            region_name = f'manual'
                        else:
                            region_name = f'manual_{i}'
                        self.region_fov_coordinates_dict[region_name] = scan_coordinates
                        # Set the region coordinates to the center of the manual ROI
                        center = np.mean(manual_shape, axis=0)
                        self.region_coordinates[region_name] = [center[0], center[1]]
            else:
                print("No Manual ROI found")

        elif 'glass slide' in self.navigationViewer.sample:
            x = self.navigationController.x_pos_mm
            y = self.navigationController.y_pos_mm
            self.set_live_scan_coordinates(x, y)
        else:
            if len(self.region_coordinates) > 0:
                self.clear_regions()
            self.set_well_coordinates(True)

    def update_region_z_level(self, well_id, new_z):
        if len(self.region_coordinates[well_id]) == 3:
            # [x, y, z] -> [x, y, new_z]
            self.region_coordinates[well_id][2] = new_z
        else:
            # [x, y] -> [x, y, new_z]
            self.region_coordinates[well_id].append[new_z]
        print(f"Updated z-level to {new_z} for region {well_id}")

    def add_region(self, well_id, x, y):
        z = self.navigationController.z_pos_mm
        action = "Updated" if well_id in self.region_coordinates else "Added"

        self.region_coordinates[well_id] = [float(x), float(y)] #, float(z)]

        scan_coordinates = self.create_region_coordinates(
            self.objectiveStore,
            x, y,
            scan_size_mm=self.entry_scan_size.value(),
            overlap_percent=self.entry_overlap.value(),
            shape=self.combobox_shape.currentText()
        )
        self.region_fov_coordinates_dict[well_id] = scan_coordinates

        print(f"{action} Region: {well_id} - x={x:.3f}, y={y:.3f}") #, z={z:.3f}")
        # print("Size:", self.entry_scan_size.value())
        # print("Shape:", self.combobox_shape.currentText())
        # print("# fovs in region:", len(scan_coordinates))

    def remove_region(self, well_id):
        if well_id in self.region_coordinates:
            del self.region_coordinates[well_id]

            if well_id in self.region_fov_coordinates_dict:
                region_scan_coordinates = self.region_fov_coordinates_dict.pop(well_id)
                for coord in region_scan_coordinates:
                    self.navigationViewer.deregister_fov_to_image(coord[0], coord[1])

            print(f"Removed Region: {well_id}")

    def clear_regions(self):
        self.navigationViewer.clear_overlay()
        self.region_coordinates.clear()
        self.region_fov_coordinates_dict.clear()
        print("Cleared All Regions")

    def create_region_coordinates(self, objectiveStore, center_x, center_y, scan_size_mm=None, overlap_percent=10, shape='Square'):
        if shape == 'Manual':
            return self.create_manual_region_coordinates(objectiveStore, self.manual_shapes, overlap_percent)

        if scan_size_mm is None:
            scan_size_mm = self.scanCoordinates.well_size_mm
        pixel_size_um = objectiveStore.get_pixel_size()
        fov_size_mm = (pixel_size_um / 1000) * Acquisition.CROP_WIDTH
        step_size_mm = fov_size_mm * (1 - overlap_percent / 100)

        steps = math.floor(scan_size_mm / step_size_mm)
        if shape == 'Circle':
            tile_diagonal = math.sqrt(2) * fov_size_mm
            if steps % 2 == 1:  # for odd steps
                actual_scan_size_mm = (steps - 1) * step_size_mm + tile_diagonal
            else:  # for even steps
                actual_scan_size_mm = math.sqrt(((steps - 1) * step_size_mm + fov_size_mm)**2 + (step_size_mm + fov_size_mm)**2)

            if actual_scan_size_mm > scan_size_mm:
                actual_scan_size_mm -= step_size_mm
                steps -= 1
        else:
            actual_scan_size_mm = (steps - 1) * step_size_mm + fov_size_mm

        steps = max(1, steps)  # Ensure at least one step
        # print(f"steps: {steps}, step_size_mm: {step_size_mm}")
        # print(f"scan size mm: {scan_size_mm}")
        # print(f"actual scan size mm: {actual_scan_size_mm}")

        scan_coordinates = []
        half_steps = (steps - 1) / 2
        radius_squared = (scan_size_mm / 2) ** 2
        fov_size_mm_half = fov_size_mm / 2

        for i in range(steps):
            row = []
            y = center_y + (i - half_steps) * step_size_mm
            for j in range(steps):
                x = center_x + (j - half_steps) * step_size_mm
                if shape == 'Square' or (shape == 'Circle' and self._is_in_circle(x, y, center_x, center_y, radius_squared, fov_size_mm_half)):
                    row.append((x, y))
                    self.navigationViewer.register_fov_to_image(x, y)

            if self.fov_pattern == 'S-Pattern' and i % 2 == 1:
                row.reverse()
            scan_coordinates.extend(row)

        if not scan_coordinates and shape == 'Circle':
            scan_coordinates.append((center_x, center_y))
            self.navigationViewer.register_fov_to_image(center_x, center_y)

        self.signal_update_navigation_viewer.emit()
        return scan_coordinates

    def _is_in_circle(self, x, y, center_x, center_y, radius_squared, fov_size_mm_half):
        corners = [
            (x - fov_size_mm_half, y - fov_size_mm_half),
            (x + fov_size_mm_half, y - fov_size_mm_half),
            (x - fov_size_mm_half, y + fov_size_mm_half),
            (x + fov_size_mm_half, y + fov_size_mm_half)
        ]
        return all((cx - center_x)**2 + (cy - center_y)**2 <= radius_squared for cx, cy in corners)

    def create_scan_grid(self, objectiveStore, scan_size_mm=None, overlap_percent=10, shape='Square'):
        if scan_size_mm is None:
            scan_size_mm = self.scanCoordinates.well_size_mm

        pixel_size_um = objectiveStore.get_pixel_size()
        fov_size_mm = (pixel_size_um / 1000) * Acquisition.CROP_WIDTH
        step_size_mm = fov_size_mm * (1 - overlap_percent / 100)

        steps = math.floor(scan_size_mm / step_size_mm)
        if shape == 'Circle':
            # check if corners of middle row/col all fit
            if steps % 2 == 1:  # for odd steps
                tile_diagonal = math.sqrt(2) * fov_size_mm
                actual_scan_size_mm = (steps - 1) * step_size_mm + tile_diagonal
            else:  # for even steps
                actual_scan_size_mm = math.sqrt(((steps - 1) * step_size_mm + fov_size_mm)**2 + (step_size_mm + fov_size_mm)**2)

            if actual_scan_size_mm > scan_size_mm:
                actual_scan_size_mm -= step_size_mm
                steps -= 1
        else:
            actual_scan_size_mm = (steps - 1) * step_size_mm + fov_size_mm

        steps = max(1, steps)  # Ensure at least one step
        # print("steps:", steps)
        # print("scan size mm:", scan_size_mm)
        # print("actual scan size mm:", actual_scan_size_mm)

        region_skip_positions = []

        if shape == 'Circle':
            radius = scan_size_mm / 2
            for i in range(steps):
                for j in range(steps):
                    x_rel = (j - (steps - 1) / 2) * step_size_mm
                    y_rel = (i - (steps - 1) / 2) * step_size_mm
                    corners = [
                        (x_rel - fov_size_mm / 2, y_rel - fov_size_mm / 2),  # Top-left
                        (x_rel + fov_size_mm / 2, y_rel - fov_size_mm / 2),  # Top-right
                        (x_rel - fov_size_mm / 2, y_rel + fov_size_mm / 2),  # Bottom-left
                        (x_rel + fov_size_mm / 2, y_rel + fov_size_mm / 2)   # Bottom-right
                    ]
                    if any(math.sqrt(cx**2 + cy**2) > radius for cx, cy in corners):
                        region_skip_positions.append((i, j))

            # If all positions were skipped, clear the list and set steps to 1
            if len(region_skip_positions) == steps * steps:
                region_skip_positions.clear()
                steps = 1

        self.scanCoordinates.grid_skip_positions = region_skip_positions
        return steps, step_size_mm

    def create_manual_region_coordinates(self, objectiveStore, shape_coords, overlap_percent):
        if shape_coords is None or len(shape_coords) < 3:
            print("Invalid manual ROI data")
            return []

        pixel_size_um = objectiveStore.get_pixel_size()
        fov_size_mm = (pixel_size_um / 1000) * Acquisition.CROP_WIDTH
        step_size_mm = fov_size_mm * (1 - overlap_percent / 100)

        # Ensure shape_coords is a numpy array
        shape_coords = np.array(shape_coords)
        if shape_coords.ndim == 1:
            shape_coords = shape_coords.reshape(-1, 2)
        elif shape_coords.ndim > 2:
            print(f"Unexpected shape of manual_shape: {shape_coords.shape}")
            return []

        # Calculate bounding box
        x_min, y_min = np.min(shape_coords, axis=0)
        x_max, y_max = np.max(shape_coords, axis=0)

        # Create a grid of points within the bounding box
        x_range = np.arange(x_min, x_max + step_size_mm, step_size_mm)
        y_range = np.arange(y_min, y_max + step_size_mm, step_size_mm)
        xx, yy = np.meshgrid(x_range, y_range)
        grid_points = np.column_stack((xx.ravel(), yy.ravel()))

        # # Use Delaunay triangulation for efficient point-in-polygon test
        # hull = Delaunay(shape_coords)
        # mask = hull.find_simplex(grid_points) >= 0

        # Use Ray Casting for point-in-polygon test
        mask = np.array([self.point_inside_polygon(x, y, shape_coords) for x, y in grid_points])

        # Filter points inside the polygon
        valid_points = grid_points[mask]

        # Sort points
        sorted_indices = np.lexsort((valid_points[:, 0], valid_points[:, 1]))
        sorted_points = valid_points[sorted_indices]

        # Apply S-Pattern if needed
        if self.fov_pattern == 'S-Pattern':
            unique_y = np.unique(sorted_points[:, 1])
            for i in range(1, len(unique_y), 2):
                mask = sorted_points[:, 1] == unique_y[i]
                sorted_points[mask] = sorted_points[mask][::-1]

        # Register FOVs
        for x, y in sorted_points:
            self.navigationViewer.register_fov_to_image(x, y)

        self.signal_update_navigation_viewer.emit()
        return sorted_points.tolist()

    def point_inside_polygon(self, x, y, poly):
        n = len(poly)
        inside = False
        p1x, p1y = poly[0]
        for i in range(n + 1):
            p2x, p2y = poly[i % n]
            if y > min(p1y, p2y):
                if y <= max(p1y, p2y):
                    if x <= max(p1x, p2x):
                        if p1y != p2y:
                            xinters = (y - p1y) * (p2x - p1x) / (p2y - p1y) + p1x
                        if p1x == p2x or x <= xinters:
                            inside = not inside
            p1x, p1y = p2x, p2y
        return inside

    def sort_coordinates(self):
        print(f"Acquisition pattern: {self.acquisition_pattern}")

        if len(self.region_coordinates) <= 1:
            return

        def sort_key(item):
            key, coord = item
            if 'manual' in key:
                return (0, coord[1], coord[0])  # Manual coords: sort by y, then x
            else:
                row, col = key[0], int(key[1:])
                return (1, ord(row), col)  # Well coords: sort by row, then column

        sorted_items = sorted(self.region_coordinates.items(), key=sort_key)

        if self.acquisition_pattern == 'S-Pattern':
            # Group by row and reverse alternate rows
            rows = itertools.groupby(sorted_items, key=lambda x: x[1][1] if 'manual' in x[0] else x[0][0])
            sorted_items = []
            for i, (_, group) in enumerate(rows):
                row = list(group)
                if i % 2 == 1:
                    row.reverse()
                sorted_items.extend(row)

        # Update dictionaries efficiently
        self.region_coordinates = {k: v for k, v in sorted_items}
        self.region_fov_coordinates_dict = {k: self.region_fov_coordinates_dict[k]
                                            for k, _ in sorted_items
                                            if k in self.region_fov_coordinates_dict}

    def toggle_acquisition(self, pressed):
        if not self.base_path_is_set:
            self.btn_startAcquisition.setChecked(False)
            QMessageBox.warning(self, "Warning", "Please choose base saving directory first")
            return

        if not self.use_coordinate_acquisition and 'glass slide' in self.navigationViewer.sample and not self.well_selected:
        #if self.navigationViewer.sample != 'glass slide' and self.well_selected == False:
            self.btn_startAcquisition.setChecked(False)
            msg = QMessageBox()
            msg.setText("Please select a well to scan first")
            msg.exec_()
            return

        if not self.list_configurations.selectedItems():
            self.btn_startAcquisition.setChecked(False)
            QMessageBox.warning(self, "Warning", "Please select at least one imaging channel")
            return

        if pressed:
            self.setEnabled_all(False)

            scan_size_mm = self.entry_scan_size.value()
            overlap_percent = self.entry_overlap.value()
            shape = self.combobox_shape.currentText()

            self.sort_coordinates()
            if self.use_coordinate_acquisition:
                if len(self.region_coordinates) == 0:
                    # Use current location if no regions added
                    x = self.navigationController.x_pos_mm
                    y = self.navigationController.y_pos_mm
                    z = self.navigationController.z_pos_mm
                    self.region_coordinates['current'] = [x, y, z]
                    scan_coordinates = self.create_region_coordinates(
                        self.objectiveStore,
                        x, y,
                        scan_size_mm=scan_size_mm,
                        overlap_percent=overlap_percent,
                        shape=shape
                    )
                    self.region_fov_coordinates_dict['current'] = scan_coordinates

                # Calculate total number of positions for signal emission
                total_positions = sum(len(coords) for coords in self.region_fov_coordinates_dict.values())
                Nx = Ny = int(math.sqrt(total_positions))
                dx_mm = dy_mm = scan_size_mm / (Nx - 1) if Nx > 1 else scan_size_mm

            else:
                # Use grid-based acquisition
                if self.scanCoordinates.format == 0 or len(self.region_coordinates) == 0:
                    x = self.navigationController.x_pos_mm
                    y = self.navigationController.y_pos_mm
                    z = self.navigationController.z_pos_mm
                    self.region_coordinates['current'] = [x, y, z]
                steps, step_size_mm = self.create_scan_grid(
                    self.objectiveStore,
                    scan_size_mm=scan_size_mm,
                    overlap_percent=overlap_percent,
                    shape=shape
                )
                Nx = Ny = steps
                dx_mm = dy_mm = step_size_mm

                # Set up multipoint controller
                self.multipointController.set_NX(Nx)
                self.multipointController.set_NY(Ny)
                self.multipointController.set_deltaX(dx_mm)
                self.multipointController.set_deltaY(dy_mm)

            if self.checkbox_set_z_range.isChecked():
                # Set Z-range (convert from μm to mm)
                minZ = self.entry_minZ.value() / 1000  # Convert from μm to mm
                maxZ = self.entry_maxZ.value() / 1000  # Convert from μm to mm
                self.multipointController.set_z_range(minZ, maxZ)
                print("set z-range", (minZ, maxZ))
            else:
                z = self.navigationController.z_pos_mm
                self.multipointController.set_z_range(z, z)

            self.multipointController.set_deltaZ(self.entry_deltaZ.value())
            self.multipointController.set_NZ(self.entry_NZ.value())
            self.multipointController.set_deltat(self.entry_dt.value())
            self.multipointController.set_Nt(self.entry_Nt.value())
            self.multipointController.set_use_piezo(self.checkbox_usePiezo.isChecked())
            self.multipointController.set_af_flag(self.checkbox_withAutofocus.isChecked())
            self.multipointController.set_reflection_af_flag(self.checkbox_withReflectionAutofocus.isChecked())
            self.multipointController.set_selected_configurations([item.text() for item in self.list_configurations.selectedItems()])
            self.multipointController.start_new_experiment(self.lineEdit_experimentID.text())

            # Emit signals
            self.signal_acquisition_started.emit(True)
            self.signal_acquisition_shape.emit(Nx, Ny, self.entry_NZ.value(),
                                               dx_mm, dy_mm, self.entry_deltaZ.value())

            # Start acquisition
            if self.use_coordinate_acquisition:
                self.multipointController.run_acquisition(location_list=self.region_coordinates, coordinate_dict=self.region_fov_coordinates_dict)
            else:
                if self.scanCoordinates.format == 0:
                    self.multipointController.run_acquisition(location_list=list(self.region_coordinates.values())) # glass slide
                else:
                    self.multipointController.run_acquisition() # wellplate
        else:
            self.multipointController.request_abort_aquisition()
            self.setEnabled_all(True)

    def acquisition_is_finished(self):
        self.signal_acquisition_started.emit(False)
        self.btn_startAcquisition.setChecked(False)
        self.set_well_coordinates(self.well_selected)
        if self.combobox_shape.currentText() == 'Manual':
            self.signal_draw_shape.emit(True)
        self.setEnabled_all(True)

    def setEnabled_all(self, enabled):
        for widget in self.findChildren(QWidget):
            if (widget != self.btn_startAcquisition and
                widget != self.progress_bar and
                widget != self.progress_label and
                widget != self.eta_label):
                widget.setEnabled(enabled)

            if self.scanCoordinates.format == 0:
                self.entry_well_coverage.setEnabled(False)

    def set_saving_dir(self):
        dialog = QFileDialog()
        save_dir_base = dialog.getExistingDirectory(None, "Select Folder")
        self.multipointController.set_base_path(save_dir_base)
        self.lineEdit_savingDir.setText(save_dir_base)
        self.base_path_is_set = True

    def set_deltaZ(self, value):
        mm_per_ustep = SCREW_PITCH_Z_MM/(self.multipointController.navigationController.z_microstepping*FULLSTEPS_PER_REV_Z)
        deltaZ = round(value/1000/mm_per_ustep)*mm_per_ustep*1000
        self.entry_deltaZ.setValue(deltaZ)
        self.multipointController.set_deltaZ(deltaZ)

    def emit_selected_channels(self):
        selected_channels = [item.text() for item in self.list_configurations.selectedItems()]
        self.signal_acquisition_channels.emit(selected_channels)

    def display_stitcher_widget(self, checked):
        self.signal_stitcher_widget.emit(checked)


class StitcherWidget(QFrame):

    def __init__(self, configurationManager, contrastManager, *args, **kwargs):
        super(StitcherWidget, self).__init__(*args, **kwargs)
        self.configurationManager = configurationManager
        self.contrastManager = contrastManager
        self.stitcherThread = None
        self.output_path = ""
        self.initUI()

    def initUI(self):
        self.setFrameStyle(QFrame.Panel | QFrame.Raised)  # Set frame style
        self.layout = QVBoxLayout(self)
        self.rowLayout1 = QHBoxLayout()
        self.rowLayout2 = QHBoxLayout()

                # Use registration checkbox
        self.useRegistrationCheck = QCheckBox("Registration")
        self.useRegistrationCheck.toggled.connect(self.onRegistrationCheck)
        self.rowLayout1.addWidget(self.useRegistrationCheck)
        self.rowLayout1.addStretch()

        # Apply flatfield correction checkbox
        self.applyFlatfieldCheck = QCheckBox("Flatfield Correction")
        self.rowLayout1.addWidget(self.applyFlatfieldCheck)
        self.rowLayout1.addStretch()

        # Output format dropdown
        self.outputFormatLabel = QLabel('Output Format', self)
        self.outputFormatCombo = QComboBox(self)
        self.outputFormatCombo.addItem("OME-ZARR")
        self.outputFormatCombo.addItem("OME-TIFF")
        self.rowLayout1.addWidget(self.outputFormatLabel)
        self.rowLayout1.addWidget(self.outputFormatCombo)

        # Select registration channel
        self.registrationChannelLabel = QLabel("Registration Configuration", self)
        self.registrationChannelLabel.setVisible(False)
        self.rowLayout2.addWidget(self.registrationChannelLabel)
        self.registrationChannelCombo = QComboBox(self)
        self.registrationChannelLabel.setVisible(False)
        self.registrationChannelCombo.setVisible(False)
        self.registrationChannelCombo.setSizePolicy(QSizePolicy.Expanding, QSizePolicy.Fixed)
        self.rowLayout2.addWidget(self.registrationChannelCombo)

         # Select registration cz-level
        self.registrationZLabel = QLabel(" Z-Level", self)
        self.registrationZLabel.setVisible(False)
        self.rowLayout2.addWidget(self.registrationZLabel)
        self.registrationZCombo = QSpinBox(self)
        self.registrationZCombo.setSingleStep(1)
        self.registrationZCombo.setMinimum(0)
        self.registrationZCombo.setMaximum(0)
        self.registrationZCombo.setValue(0)
        self.registrationZLabel.setVisible(False)
        self.registrationZCombo.setVisible(False)
        self.rowLayout2.addWidget(self.registrationZCombo)

        self.layout.addLayout(self.rowLayout1)
        self.layout.addLayout(self.rowLayout2)
        self.setLayout(self.layout)

        # Button to view output in Napari
        self.viewOutputButton = QPushButton("View Output in Napari")
        self.viewOutputButton.setEnabled(False)  # Initially disabled
        self.viewOutputButton.setVisible(False)
        self.viewOutputButton.clicked.connect(self.viewOutputNapari)
        self.layout.addWidget(self.viewOutputButton)

        # Progress bar
        progress_row = QHBoxLayout()

        # Status label
        self.statusLabel = QLabel("Status: Image Acquisition")
        progress_row.addWidget(self.statusLabel)
        self.statusLabel.setVisible(False)

        self.progressBar = QProgressBar()
        progress_row.addWidget(self.progressBar)
        self.progressBar.setVisible(False)  # Initially hidden
        self.layout.addLayout(progress_row)

    def setStitcherThread(self, thread):
        self.stitcherThread = thread

    def onRegistrationCheck(self, checked):
        self.registrationChannelLabel.setVisible(checked)
        self.registrationChannelCombo.setVisible(checked)
        self.registrationZLabel.setVisible(checked)
        self.registrationZCombo.setVisible(checked)

    def updateRegistrationChannels(self, selected_channels):
        self.registrationChannelCombo.clear()  # Clear existing items
        self.registrationChannelCombo.addItems(selected_channels)

    def updateRegistrationZLevels(self, Nz):
        self.registrationZCombo.setMinimum(0)
        self.registrationZCombo.setMaximum(Nz - 1)

    def gettingFlatfields(self):
        self.statusLabel.setText('Status: Calculating Flatfields')
        self.viewOutputButton.setVisible(False)
        self.viewOutputButton.setStyleSheet("")
        self.progressBar.setValue(0)
        self.statusLabel.setVisible(True)
        self.progressBar.setVisible(True)

    def startingStitching(self):
        self.statusLabel.setText('Status: Stitching Scans')
        self.viewOutputButton.setVisible(False)
        self.progressBar.setValue(0)
        self.statusLabel.setVisible(True)
        self.progressBar.setVisible(True)

    def updateProgressBar(self, value, total):
        self.progressBar.setMaximum(total)
        self.progressBar.setValue(value)
        self.progressBar.setVisible(True)

    def startingSaving(self, stitch_complete=False):
        if stitch_complete:
            self.statusLabel.setText('Status: Saving Stitched Acquisition')
        else:
            self.statusLabel.setText('Status: Saving Stitched Region')
        self.statusLabel.setVisible(True)
        self.progressBar.setRange(0, 0)  # indeterminate mode.
        self.progressBar.setVisible(True)

    def finishedSaving(self, output_path, dtype):
        if self.stitcherThread is not None:
            self.stitcherThread.quit()
            self.stitcherThread.deleteLater()
        self.statusLabel.setVisible(False)
        self.progressBar.setVisible(False)
        self.viewOutputButton.setVisible(True)
        self.viewOutputButton.setStyleSheet("background-color: #C2C2FF")
        self.viewOutputButton.setEnabled(True)
        try:
            self.viewOutputButton.clicked.disconnect()
        except TypeError:
            pass
        self.viewOutputButton.clicked.connect(self.viewOutputNapari)

        self.output_path = output_path

    def extractWavelength(self, name):
        # Split the string and find the wavelength number immediately after "Fluorescence"
        parts = name.split()
        if 'Fluorescence' in parts:
            index = parts.index('Fluorescence') + 1
            if index < len(parts):
                return parts[index].split()[0]  # Assuming '488 nm Ex' and taking '488'
        for color in ['R', 'G', 'B']:
            if color in parts or "full_" + color in parts:
                return color
        return None

    def generateColormap(self, channel_info):
        """Convert a HEX value to a normalized RGB tuple."""
        c0 = (0, 0, 0)
        c1 = (((channel_info['hex'] >> 16) & 0xFF) / 255,  # Normalize the Red component
             ((channel_info['hex'] >> 8) & 0xFF) / 255,      # Normalize the Green component
             (channel_info['hex'] & 0xFF) / 255)             # Normalize the Blue component
        return Colormap(colors=[c0, c1], controls=[0, 1], name=channel_info['name'])

    def updateContrastLimits(self, channel, min_val, max_val):
        self.contrastManager.update_limits(channel, min_val, max_val)

    def viewOutputNapari(self):
        try:
            napari_viewer = napari.Viewer()
            if ".ome.zarr" in self.output_path:
                napari_viewer.open(self.output_path, plugin='napari-ome-zarr')
            else:
                napari_viewer.open(self.output_path)

            for layer in napari_viewer.layers:
                layer_name = layer.name.replace("_", " ").replace("full ", "full_")
                channel_info = CHANNEL_COLORS_MAP.get(self.extractWavelength(layer_name), {'hex': 0xFFFFFF, 'name': 'gray'})

                if channel_info['name'] in AVAILABLE_COLORMAPS:
                    layer.colormap = AVAILABLE_COLORMAPS[channel_info['name']]
                else:
                    layer.colormap = self.generateColormap(channel_info)

                min_val, max_val = self.contrastManager.get_limits(layer_name)
                layer.contrast_limits = (min_val, max_val)

        except Exception as e:
            QMessageBox.critical(self, "Error Opening in Napari", str(e))
            print(f"An error occurred while opening output in Napari: {e}")

    def resetUI(self):
        self.output_path = ""

        # Reset UI components to their default states
        self.applyFlatfieldCheck.setChecked(False)
        self.outputFormatCombo.setCurrentIndex(0)  # Assuming the first index is the default
        self.useRegistrationCheck.setChecked(False)
        self.registrationChannelCombo.clear()  # Clear existing items
        self.registrationChannelLabel.setVisible(False)
        self.registrationChannelCombo.setVisible(False)

        # Reset the visibility and state of buttons and labels
        self.viewOutputButton.setEnabled(False)
        self.viewOutputButton.setVisible(False)
        self.progressBar.setValue(0)
        self.progressBar.setVisible(False)
        self.statusLabel.setText("Status: Image Acquisition")
        self.statusLabel.setVisible(False)

    def closeEvent(self, event):
        if self.stitcherThread is not None:
            self.stitcherThread.quit()
            self.stitcherThread.wait()
            self.stitcherThread.deleteLater()
            self.stitcherThread = None
        super().closeEvent(event)


class NapariLiveWidget(QWidget):
    signal_coordinates_clicked = Signal(int, int, int, int)
    signal_newExposureTime = Signal(float)
    signal_newAnalogGain = Signal(float)
    signal_autoLevelSetting = Signal(bool)

    def __init__(self, streamHandler, liveController, navigationController, configurationManager, contrastManager, wellSelectionWidget=None, show_trigger_options=True, show_display_options=True, show_autolevel=False, autolevel=False, parent=None):
        super().__init__(parent)
        self.streamHandler = streamHandler
        self.liveController = liveController
        self.navigationController = navigationController
        self.configurationManager = configurationManager
        self.wellSelectionWidget = wellSelectionWidget
        self.live_configuration = self.liveController.currentConfiguration
        self.image_width = 0
        self.image_height = 0
        self.dtype = np.uint8
        self.channels = set()
        self.init_live = False
        self.init_live_rgb = False
        self.init_scale = False
        self.previous_scale = None
        self.previous_center = None
        self.last_was_autofocus = False
        self.fps_trigger = 10
        self.fps_display = 10
        self.contrastManager = contrastManager

        self.initNapariViewer()
        self.addNapariGrayclipColormap()
        self.initControlWidgets(show_trigger_options, show_display_options, show_autolevel, autolevel)
        self.update_microscope_mode_by_name(self.live_configuration.name)

    def initNapariViewer(self):
        self.viewer = napari.Viewer(show=False)
        self.viewerWidget = self.viewer.window._qt_window
        self.viewer.dims.axis_labels = ['Y-axis', 'X-axis']
        self.layout = QVBoxLayout()
        self.layout.addWidget(self.viewerWidget)
        self.setLayout(self.layout)
        self.customizeViewer()

    def customizeViewer(self):
        # Hide the status bar (which includes the activity button)
        if hasattr(self.viewer.window, '_status_bar'):
            self.viewer.window._status_bar.hide()

        # Hide the layer buttons
        if hasattr(self.viewer.window._qt_viewer, 'layerButtons'):
            self.viewer.window._qt_viewer.layerButtons.hide()

    def updateHistogram(self, layer):
        if self.histogram_widget is not None and layer.data is not None:
            self.pg_image_item.setImage(layer.data, autoLevels=False)
            self.histogram_widget.setLevels(*layer.contrast_limits)
            self.histogram_widget.setHistogramRange(layer.data.min(), layer.data.max())

            # Set the histogram widget's region to match the layer's contrast limits
            self.histogram_widget.region.setRegion(layer.contrast_limits)

            # Update colormap only if it has changed
            if hasattr(self, 'last_colormap') and self.last_colormap != layer.colormap.name:
                self.histogram_widget.gradient.setColorMap(self.createColorMap(layer.colormap))
            self.last_colormap = layer.colormap.name

    def createColorMap(self, colormap):
        colors = colormap.colors
        positions = np.linspace(0, 1, len(colors))
        return pg.ColorMap(positions, colors)

    def initControlWidgets(self, show_trigger_options, show_display_options, show_autolevel, autolevel):
        # Initialize histogram widget
        self.pg_image_item = pg.ImageItem()
        self.histogram_widget = pg.HistogramLUTWidget(image=self.pg_image_item)
        self.histogram_widget.setFixedWidth(100)
        self.histogram_dock = self.viewer.window.add_dock_widget(
            self.histogram_widget, area='right', name="hist"
        )
        self.histogram_dock.setFeatures(QDockWidget.NoDockWidgetFeatures)
        self.histogram_dock.setTitleBarWidget(QWidget())
        self.histogram_widget.region.sigRegionChanged.connect(self.on_histogram_region_changed)
        self.histogram_widget.region.sigRegionChangeFinished.connect(self.on_histogram_region_changed)

        # Microscope Configuration
        self.dropdown_modeSelection = QComboBox()
        for config in self.configurationManager.configurations:
            self.dropdown_modeSelection.addItem(config.name)
        self.dropdown_modeSelection.setCurrentText(self.live_configuration.name)
        self.dropdown_modeSelection.currentTextChanged.connect(self.update_microscope_mode_by_name)

        # Live button
        self.btn_live = QPushButton("Start Live")
        self.btn_live.setCheckable(True)
        gradient_style = """
            QPushButton {
                background-color: qlineargradient(spread:pad, x1:0, y1:0, x2:0, y2:1,
                                                  stop:0 #D6D6FF, stop:1 #C2C2FF);
                border-radius: 5px;
                color: black;
                border: 1px solid #A0A0A0;
            }
            QPushButton:checked {
                background-color: qlineargradient(spread:pad, x1:0, y1:0, x2:0, y2:1,
                                                  stop:0 #FFD6D6, stop:1 #FFC2C2);
                border: 1px solid #A0A0A0;
            }
            QPushButton:hover {
                background-color: qlineargradient(spread:pad, x1:0, y1:0, x2:0, y2:1,
                                                  stop:0 #E0E0FF, stop:1 #D0D0FF);
            }
            QPushButton:pressed {
                background-color: qlineargradient(spread:pad, x1:0, y1:0, x2:0, y2:1,
                                                  stop:0 #9090C0, stop:1 #8080B0);
            }
        """
        self.btn_live.setStyleSheet(gradient_style)
        #self.btn_live.setStyleSheet("font-weight: bold; background-color: #7676F7") #6666D3
        current_height = self.btn_live.sizeHint().height()
        self.btn_live.setFixedHeight(int(current_height * 1.5))
        self.btn_live.clicked.connect(self.toggle_live)

        # Exposure Time
        self.entry_exposureTime = QDoubleSpinBox()
        self.entry_exposureTime.setRange(self.liveController.camera.EXPOSURE_TIME_MS_MIN, self.liveController.camera.EXPOSURE_TIME_MS_MAX)
        self.entry_exposureTime.setValue(self.live_configuration.exposure_time)
        self.entry_exposureTime.setSuffix(" ms")
        self.entry_exposureTime.valueChanged.connect(self.update_config_exposure_time)

        # Analog Gain
        self.entry_analogGain = QDoubleSpinBox()
        self.entry_analogGain.setRange(0, 24)
        self.entry_analogGain.setSingleStep(0.1)
        self.entry_analogGain.setValue(self.live_configuration.analog_gain)
        # self.entry_analogGain.setSuffix('x')
        self.entry_analogGain.valueChanged.connect(self.update_config_analog_gain)

        # Illumination Intensity
        self.slider_illuminationIntensity = QSlider(Qt.Horizontal)
        self.slider_illuminationIntensity.setRange(0, 100)
        self.slider_illuminationIntensity.setValue(int(self.live_configuration.illumination_intensity))
        self.slider_illuminationIntensity.setTickPosition(QSlider.TicksBelow)
        self.slider_illuminationIntensity.setTickInterval(10)
        self.slider_illuminationIntensity.valueChanged.connect(self.update_config_illumination_intensity)
        self.label_illuminationIntensity = QLabel(str(self.slider_illuminationIntensity.value()) + "%")
        self.slider_illuminationIntensity.valueChanged.connect(lambda v: self.label_illuminationIntensity.setText(str(v) + "%"))

        # Trigger mode
        self.dropdown_triggerMode = QComboBox()
        trigger_modes = [
            ('Software', TriggerMode.SOFTWARE),
            ('Hardware', TriggerMode.HARDWARE),
            ('Continuous', TriggerMode.CONTINUOUS)
        ]
        for display_name, mode in trigger_modes:
            self.dropdown_triggerMode.addItem(display_name, mode)
        self.dropdown_triggerMode.currentIndexChanged.connect(self.on_trigger_mode_changed)
        # self.dropdown_triggerMode = QComboBox()
        # self.dropdown_triggerMode.addItems([TriggerMode.SOFTWARE, TriggerMode.HARDWARE, TriggerMode.CONTINUOUS])
        # self.dropdown_triggerMode.currentTextChanged.connect(self.liveController.set_trigger_mode)

        # Trigger FPS
        self.entry_triggerFPS = QDoubleSpinBox()
        self.entry_triggerFPS.setRange(0.02, 1000)
        self.entry_triggerFPS.setValue(self.fps_trigger)
        #self.entry_triggerFPS.setSuffix(" fps")
        self.entry_triggerFPS.valueChanged.connect(self.liveController.set_trigger_fps)

        # Display FPS
        self.entry_displayFPS = QDoubleSpinBox()
        self.entry_displayFPS.setRange(1, 240)
        self.entry_displayFPS.setValue(self.fps_display)
        #self.entry_displayFPS.setSuffix(" fps")
        self.entry_displayFPS.valueChanged.connect(self.streamHandler.set_display_fps)

        # Resolution Scaling
        self.slider_resolutionScaling = QSlider(Qt.Horizontal)
        self.slider_resolutionScaling.setRange(10, 100)
        self.slider_resolutionScaling.setValue(int(DEFAULT_DISPLAY_CROP))
        self.slider_resolutionScaling.setTickPosition(QSlider.TicksBelow)
        self.slider_resolutionScaling.setTickInterval(10)
        self.slider_resolutionScaling.valueChanged.connect(self.update_resolution_scaling)
        self.label_resolutionScaling = QLabel(str(self.slider_resolutionScaling.value()) + "%")
        self.slider_resolutionScaling.valueChanged.connect(lambda v: self.label_resolutionScaling.setText(str(v) + "%"))

        # Autolevel
        self.btn_autolevel = QPushButton('Autolevel')
        self.btn_autolevel.setCheckable(True)
        self.btn_autolevel.setChecked(autolevel)
        self.btn_autolevel.clicked.connect(self.signal_autoLevelSetting.emit)

        def make_row(label_widget, entry_widget, value_label=None):
            row = QHBoxLayout()
            row.addWidget(label_widget)
            row.addWidget(entry_widget)
            if value_label:
                row.addWidget(value_label)
            return row

        control_layout = QVBoxLayout()

        # Add widgets to layout
        control_layout.addWidget(self.dropdown_modeSelection)
        control_layout.addWidget(self.btn_live)
        control_layout.addSpacerItem(QSpacerItem(20, 20, QSizePolicy.Minimum, QSizePolicy.Expanding))

        row1 = make_row(QLabel('Exposure Time'), self.entry_exposureTime)
        control_layout.addLayout(row1)

        row2 = make_row(QLabel('Illumination'), self.slider_illuminationIntensity, self.label_illuminationIntensity)
        control_layout.addLayout(row2)

        row3 = make_row((QLabel('Analog Gain')), self.entry_analogGain)
        control_layout.addLayout(row3)
        control_layout.addSpacerItem(QSpacerItem(20, 20, QSizePolicy.Minimum, QSizePolicy.Expanding))

        if show_trigger_options:
            row0 = make_row(QLabel('Trigger Mode'), self.dropdown_triggerMode)
            control_layout.addLayout(row0)
            row00 = make_row(QLabel('Trigger FPS'), self.entry_triggerFPS)
            control_layout.addLayout(row00)
            control_layout.addSpacerItem(QSpacerItem(20, 20, QSizePolicy.Minimum, QSizePolicy.Expanding))

        if show_display_options:
            row4 = make_row((QLabel('Display FPS')), self.entry_displayFPS)
            control_layout.addLayout(row4)
            row5 = make_row(QLabel('Display Resolution'), self.slider_resolutionScaling, self.label_resolutionScaling)
            control_layout.addLayout(row5)
            control_layout.addSpacerItem(QSpacerItem(20, 20, QSizePolicy.Minimum, QSizePolicy.Expanding))

        if show_autolevel:
            control_layout.addWidget(self.btn_autolevel)
            control_layout.addSpacerItem(QSpacerItem(20, 20, QSizePolicy.Minimum, QSizePolicy.Expanding))

        control_layout.addStretch(1)

        add_live_controls = False
        if USE_NAPARI_FOR_LIVE_CONTROL or add_live_controls:
            live_controls_widget = QWidget()
            live_controls_widget.setLayout(control_layout)
            # layer_list_widget.setFixedWidth(270)

            layer_controls_widget = self.viewer.window._qt_viewer.dockLayerControls.widget()
            layer_list_widget = self.viewer.window._qt_viewer.dockLayerList.widget()

            self.viewer.window._qt_viewer.layerButtons.hide()
            self.viewer.window.remove_dock_widget(self.viewer.window._qt_viewer.dockLayerControls)
            self.viewer.window.remove_dock_widget(self.viewer.window._qt_viewer.dockLayerList)

            # Add the actual dock widgets
            self.dock_layer_controls = self.viewer.window.add_dock_widget(layer_controls_widget, area='left', name='layer controls', tabify=True)
            self.dock_layer_list = self.viewer.window.add_dock_widget(layer_list_widget, area='left', name='layer list', tabify=True)
            self.dock_live_controls = self.viewer.window.add_dock_widget(live_controls_widget, area='left', name='live controls', tabify=True)

            self.viewer.window.window_menu.addAction(self.dock_live_controls.toggleViewAction())

        if USE_NAPARI_WELL_SELECTION:
            well_selector_layout = QVBoxLayout()
            #title_label = QLabel("Well Selector")
            #title_label.setAlignment(Qt.AlignCenter)  # Center the title
            #title_label.setStyleSheet("font-weight: bold;")  # Optional: style the title
            #well_selector_layout.addWidget(title_label)

            well_selector_row = QHBoxLayout()
            well_selector_row.addStretch(1)
            well_selector_row.addWidget(self.wellSelectionWidget)
            well_selector_row.addStretch(1)
            well_selector_layout.addLayout(well_selector_row)
            well_selector_layout.addStretch()

            well_selector_dock_widget = QWidget()
            well_selector_dock_widget.setLayout(well_selector_layout)
            self.dock_well_selector = self.viewer.window.add_dock_widget(well_selector_dock_widget, area='bottom', name='well selector')
            self.dock_well_selector.setFixedHeight(self.dock_well_selector.minimumSizeHint().height())

        layer_controls_widget = self.viewer.window._qt_viewer.dockLayerControls.widget()
        layer_list_widget = self.viewer.window._qt_viewer.dockLayerList.widget()

        self.viewer.window._qt_viewer.layerButtons.hide()
        self.viewer.window.remove_dock_widget(self.viewer.window._qt_viewer.dockLayerControls)
        self.viewer.window.remove_dock_widget(self.viewer.window._qt_viewer.dockLayerList)
        self.print_window_menu_items()

    def print_window_menu_items(self):
        print("Items in window_menu:")
        for action in self.viewer.window.window_menu.actions():
            print(action.text())

    def on_histogram_region_changed(self):
        if self.live_configuration.name:
            min_val, max_val = self.histogram_widget.region.getRegion()
            self.updateContrastLimits(self.live_configuration.name, min_val, max_val)

    def toggle_live(self, pressed):
        if pressed:
            self.liveController.start_live()
            self.btn_live.setText("Stop Live")
        else:
            self.liveController.stop_live()
            self.btn_live.setText("Start Live")

    def toggle_live_controls(self, show):
        if show:
            self.dock_live_controls.show()
        else:
            self.dock_live_controls.hide()

    def toggle_well_selector(self, show):
        if show:
            self.dock_well_selector.show()
        else:
            self.dock_well_selector.hide()

    def replace_well_selector(self, wellSelector):
        self.viewer.window.remove_dock_widget(self.dock_well_selector)
        self.wellSelectionWidget = wellSelector
        well_selector_layout = QHBoxLayout()
        well_selector_layout.addStretch(1)  # Add stretch on the left
        well_selector_layout.addWidget(self.wellSelectionWidget)
        well_selector_layout.addStretch(1)  # Add stretch on the right
        well_selector_dock_widget = QWidget()
        well_selector_dock_widget.setLayout(well_selector_layout)
        self.dock_well_selector = self.viewer.window.add_dock_widget(well_selector_dock_widget, area='bottom', name='well selector', tabify=True)

    def set_microscope_mode(self,config):
        self.dropdown_modeSelection.setCurrentText(config.name)

    def update_microscope_mode_by_name(self, current_microscope_mode_name):
        self.live_configuration = next((config for config in self.configurationManager.configurations if config.name == current_microscope_mode_name), None)
        if self.live_configuration:
            self.liveController.set_microscope_mode(self.live_configuration)
            self.entry_exposureTime.setValue(self.live_configuration.exposure_time)
            self.entry_analogGain.setValue(self.live_configuration.analog_gain)
            self.slider_illuminationIntensity.setValue(int(self.live_configuration.illumination_intensity))

    def update_config_exposure_time(self, new_value):
        self.live_configuration.exposure_time = new_value
        self.configurationManager.update_configuration(self.live_configuration.id, 'ExposureTime', new_value)
        self.signal_newExposureTime.emit(new_value)

    def update_config_analog_gain(self, new_value):
        self.live_configuration.analog_gain = new_value
        self.configurationManager.update_configuration(self.live_configuration.id, 'AnalogGain', new_value)
        self.signal_newAnalogGain.emit(new_value)

    def update_config_illumination_intensity(self, new_value):
        self.live_configuration.illumination_intensity = new_value
        self.configurationManager.update_configuration(self.live_configuration.id, 'IlluminationIntensity', new_value)
        self.liveController.set_illumination(self.live_configuration.illumination_source, new_value)

    def update_resolution_scaling(self, value):
        self.streamHandler.set_display_resolution_scaling(value)
        self.liveController.set_display_resolution_scaling(value)

    def on_trigger_mode_changed(self, index):
        # Get the actual value using user data
        actual_value = self.dropdown_triggerMode.itemData(index)
        print(f"Selected: {self.dropdown_triggerMode.currentText()} (actual value: {actual_value})")

    def addNapariGrayclipColormap(self):
        if hasattr(napari.utils.colormaps.AVAILABLE_COLORMAPS, 'grayclip'):
            return
        grayclip = []
        for i in range(255):
            grayclip.append([i / 255, i / 255, i / 255])
        grayclip.append([1, 0, 0])
        napari.utils.colormaps.AVAILABLE_COLORMAPS['grayclip'] = napari.utils.Colormap(name='grayclip', colors=grayclip)

    def initLiveLayer(self, channel, image_height, image_width, image_dtype, rgb=False):
        """Initializes the full canvas for each channel based on the acquisition parameters."""
        self.viewer.layers.clear()
        self.image_width = image_width
        self.image_height = image_height
        if self.dtype != np.dtype(image_dtype):

            self.contrastManager.scale_contrast_limits(np.dtype(image_dtype)) # Fix This to scale existing contrast limits to new dtype range
            self.dtype = image_dtype

        self.channels.add(channel)
        self.live_configuration.name = channel

        if rgb:
            canvas = np.zeros((image_height, image_width, 3), dtype=self.dtype)
        else:
            canvas = np.zeros((image_height, image_width), dtype=self.dtype)
        limits = self.getContrastLimits(self.dtype)
        layer = self.viewer.add_image(canvas, name="Live View", visible=True, rgb=rgb, colormap='grayclip',
                                      contrast_limits=limits, blending='additive')
        layer.contrast_limits = self.contrastManager.get_limits(self.live_configuration.name, self.dtype)
        layer.mouse_double_click_callbacks.append(self.onDoubleClick)
        layer.events.contrast_limits.connect(self.signalContrastLimits)
        self.updateHistogram(layer)

        if not self.init_scale:
            self.resetView()
            self.previous_scale = self.viewer.camera.zoom
            self.previous_center = self.viewer.camera.center
        else:
            self.viewer.camera.zoom = self.previous_scale
            self.viewer.camera.center = self.previous_center

    def updateLiveLayer(self, image, from_autofocus=False):
        """Updates the canvas with the new image data."""
        if self.dtype != np.dtype(image.dtype):
            self.contrastManager.scale_contrast_limits(np.dtype(image.dtype))
            self.dtype = np.dtype(image.dtype)
            self.init_live = False
            self.init_live_rgb = False

        if not self.live_configuration.name:
            self.live_configuration.name = self.liveController.currentConfiguration.name
        rgb = len(image.shape) >= 3

        if not rgb and not self.init_live or 'Live View' not in self.viewer.layers:
            self.initLiveLayer(self.live_configuration.name, image.shape[0], image.shape[1], image.dtype, rgb)
            self.init_live = True
            self.init_live_rgb = False
            print("init live")
        elif rgb and not self.init_live_rgb:
            self.initLiveLayer(self.live_configuration.name, image.shape[0], image.shape[1], image.dtype, rgb)
            self.init_live_rgb = True
            self.init_live = False
            print("init live rgb")

        layer = self.viewer.layers["Live View"]
        layer.data = image
        layer.contrast_limits = self.contrastManager.get_limits(self.live_configuration.name)
        self.updateHistogram(layer)

        if from_autofocus:
            # save viewer scale
            if not self.last_was_autofocus:
                self.previous_scale = self.viewer.camera.zoom
                self.previous_center = self.viewer.camera.center
            # resize to cropped view
            self.resetView()
            self.last_was_autofocus = True
        else:
            if not self.init_scale:
                # init viewer scale
                self.resetView()
                self.previous_scale = self.viewer.camera.zoom
                self.previous_center = self.viewer.camera.center
                self.init_scale = True
            elif self.last_was_autofocus:
                # return to to original view
                self.viewer.camera.zoom = self.previous_scale
                self.viewer.camera.center = self.previous_center
            # save viewer scale
            self.previous_scale = self.viewer.camera.zoom
            self.previous_center = self.viewer.camera.center
            self.last_was_autofocus = False
        layer.refresh()

    def onDoubleClick(self, layer, event):
        """Handle double-click events and emit centered coordinates if within the data range."""
        if self.navigationController.get_flag_click_to_move():
            coords = layer.world_to_data(event.position)
            layer_shape = layer.data.shape[0:2] if len(layer.data.shape) >= 3 else layer.data.shape

            if coords is not None and (0 <= int(coords[-1]) < layer_shape[-1] and (0 <= int(coords[-2]) < layer_shape[-2])):
                x_centered = int(coords[-1] - layer_shape[-1] / 2)
                y_centered = int(coords[-2] - layer_shape[-2] / 2)
                # Emit the centered coordinates and dimensions of the layer's data array
                self.signal_coordinates_clicked.emit(x_centered, y_centered, layer_shape[-1], layer_shape[-2])
        else:
            self.resetView()

    def set_live_configuration(self, live_configuration):
        self.live_configuration = live_configuration

    def updateContrastLimits(self, channel, min_val, max_val):
        self.contrastManager.update_limits(channel, min_val, max_val)
        if "Live View" in self.viewer.layers:
            self.viewer.layers["Live View"].contrast_limits = (min_val, max_val)

    def signalContrastLimits(self, event):
        layer = event.source
        min_val, max_val = map(float, layer.contrast_limits)
        self.contrastManager.update_limits(self.live_configuration.name, min_val, max_val)

    def getContrastLimits(self, dtype):
        return self.contrastManager.get_default_limits()

    def resetView(self):
        self.viewer.reset_view()

    def activate(self):
        print("ACTIVATING NAPARI LIVE WIDGET")
        self.viewer.window.activate()


class NapariMultiChannelWidget(QWidget):

    def __init__(self, objectiveStore, contrastManager, grid_enabled=False, parent=None):
        super().__init__(parent)
        # Initialize placeholders for the acquisition parameters
        self.objectiveStore = objectiveStore
        self.contrastManager = contrastManager
        self.image_width = 0
        self.image_height = 0
        self.dtype = np.uint8
        self.channels = set()
        self.pixel_size_um = 1
        self.dz_um = 1
        self.Nz = 1
        self.layers_initialized = False
        self.acquisition_initialized = False
        self.viewer_scale_initialized = False
        self.update_layer_count = 0
        self.grid_enabled = grid_enabled

        # Initialize a napari Viewer without showing its standalone window.
        self.initNapariViewer()

    def initNapariViewer(self):
        self.viewer = napari.Viewer(show=False)
        if self.grid_enabled:
            self.viewer.grid.enabled = True
        self.viewer.dims.axis_labels = ['Z-axis', 'Y-axis', 'X-axis']
        self.viewerWidget = self.viewer.window._qt_window
        self.layout = QVBoxLayout()
        self.layout.addWidget(self.viewerWidget)
        self.setLayout(self.layout)
        self.customizeViewer()

    def customizeViewer(self):
        # Hide the status bar (which includes the activity button)
        if hasattr(self.viewer.window, '_status_bar'):
            self.viewer.window._status_bar.hide()

        # Hide the layer buttons
        if hasattr(self.viewer.window._qt_viewer, 'layerButtons'):
            self.viewer.window._qt_viewer.layerButtons.hide()

    def initLayersShape(self, Nx, Ny, Nz, dx, dy, dz):
        pixel_size_um = self.objectiveStore.get_pixel_size()
        if self.Nz != Nz or self.dz_um != dz or self.pixel_size_um != pixel_size_um:
            self.acquisition_initialized = False
            self.Nz = Nz
            self.dz_um = dz if Nz > 1 and dz != 0 else 1.0
            self.pixel_size_um = pixel_size_um

    def initChannels(self, channels):
        self.channels = set(channels)

    def extractWavelength(self, name):
        # Split the string and find the wavelength number immediately after "Fluorescence"
        parts = name.split()
        if 'Fluorescence' in parts:
            index = parts.index('Fluorescence') + 1
            if index < len(parts):
                return parts[index].split()[0]  # Assuming '488 nm Ex' and taking '488'
        for color in ['R', 'G', 'B']:
            if color in parts or f"full_{color}" in parts:
                return color
        return None

    def generateColormap(self, channel_info):
        """Convert a HEX value to a normalized RGB tuple."""
        positions = [0, 1]
        c0 = (0, 0, 0)
        c1 = (((channel_info['hex'] >> 16) & 0xFF) / 255,  # Normalize the Red component
             ((channel_info['hex'] >> 8) & 0xFF) / 255,      # Normalize the Green component
             (channel_info['hex'] & 0xFF) / 255)             # Normalize the Blue component
        return Colormap(colors=[c0, c1], controls=[0, 1], name=channel_info['name'])

    def initLayers(self, image_height, image_width, image_dtype):
        """Initializes the full canvas for each channel based on the acquisition parameters."""
        if self.acquisition_initialized:
            for layer in list(self.viewer.layers):
                if layer.name not in self.channels:
                    self.viewer.layers.remove(layer)
        else:
            self.viewer.layers.clear()
            self.acquisition_initialized = True
            if self.dtype != np.dtype(image_dtype) and not USE_NAPARI_FOR_LIVE_VIEW:
                self.contrastManager.scale_contrast_limits(image_dtype)

        self.image_width = image_width
        self.image_height = image_height
        self.dtype = np.dtype(image_dtype)
        self.layers_initialized = True
        self.update_layer_count = 0

    def updateLayers(self, image, i, j, k, channel_name):
        """Updates the appropriate slice of the canvas with the new image data."""
        rgb = len(image.shape) == 3

        # Check if the layer exists and has a different dtype
        if self.dtype != np.dtype(image.dtype): # or self.viewer.layers[channel_name].data.dtype != image.dtype:
            # Remove the existing layer
            self.layers_initialized = False
            self.acquisition_initialized = False

        if not self.layers_initialized:
            self.initLayers(image.shape[0], image.shape[1], image.dtype)

        if channel_name not in self.viewer.layers:
            self.channels.add(channel_name)
            if rgb:
                color = None  # RGB images do not need a colormap
                canvas = np.zeros((self.Nz, self.image_height, self.image_width, 3), dtype=self.dtype)
            else:
                channel_info = CHANNEL_COLORS_MAP.get(self.extractWavelength(channel_name), {'hex': 0xFFFFFF, 'name': 'gray'})
                if channel_info['name'] in AVAILABLE_COLORMAPS:
                    color = AVAILABLE_COLORMAPS[channel_info['name']]
                else:
                    color = self.generateColormap(channel_info)
                canvas = np.zeros((self.Nz, self.image_height, self.image_width), dtype=self.dtype)

            limits = self.getContrastLimits(self.dtype)
            layer = self.viewer.add_image(canvas, name=channel_name, visible=True, rgb=rgb,
                                          colormap=color, contrast_limits=limits, blending='additive',
                                          scale=(self.dz_um, self.pixel_size_um, self.pixel_size_um))

            # print(f"multi channel - dz_um:{self.dz_um}, pixel_y_um:{self.pixel_size_um}, pixel_x_um:{self.pixel_size_um}")
            layer.contrast_limits = self.contrastManager.get_limits(channel_name)
            layer.events.contrast_limits.connect(self.signalContrastLimits)

            if not self.viewer_scale_initialized:
                self.resetView()
                self.viewer_scale_initialized = True
            else:
                layer.refresh()

        layer = self.viewer.layers[channel_name]
        layer.data[k] = image
        layer.contrast_limits = self.contrastManager.get_limits(channel_name)
        self.update_layer_count += 1
        if self.update_layer_count % len(self.channels) == 0:
            if self.Nz > 1:
                self.viewer.dims.set_point(0, k * self.dz_um)
            for layer in self.viewer.layers:
                layer.refresh()

    def updateRTPLayers(self, image, channel_name):
        """Updates the appropriate slice of the canvas with the new image data."""
        # Check if the layer exists and has a different dtype
        if self.dtype != image.dtype: # or self.viewer.layers[channel_name].data.dtype != image.dtype:
            # Remove the existing layer
            self.layers_initialized = False
            self.acquisition_initialized = False

        if not self.layers_initialized:
            self.initLayers(image.shape[0], image.shape[1], image.dtype)

        rgb = len(image.shape) == 3
        if channel_name not in self.viewer.layers:
            self.channels.add(channel_name)
            if rgb:
                color = None  # RGB images do not need a colormap
                canvas = np.zeros((self.image_height, self.image_width, 3), dtype=self.dtype)
            else:
                channel_info = CHANNEL_COLORS_MAP.get(self.extractWavelength(channel_name), {'hex': 0xFFFFFF, 'name': 'gray'})
                if channel_info['name'] in AVAILABLE_COLORMAPS:
                    color = AVAILABLE_COLORMAPS[channel_info['name']]
                else:
                    color = self.generateColormap(channel_info)
                canvas = np.zeros((self.image_height, self.image_width), dtype=self.dtype)

            layer = self.viewer.add_image(canvas, name=channel_name, visible=True, rgb=rgb, colormap=color,
                                        blending='additive', contrast_limits=self.getContrastLimits(self.dtype))
            layer.events.contrast_limits.connect(self.signalContrastLimits)
            self.resetView()

        layer = self.viewer.layers[channel_name]
        layer.data = image
        layer.contrast_limits = self.contrastManager.get_limits(channel_name)
        layer.refresh()

    def signalContrastLimits(self, event):
        layer = event.source
        min_val, max_val = map(float, layer.contrast_limits)
        self.contrastManager.update_limits(layer.name, min_val, max_val)

    def getContrastLimits(self, dtype):
        return self.contrastManager.get_default_limits()

    def resetView(self):
        self.viewer.reset_view()
        for layer in self.viewer.layers:
            layer.refresh()

    def activate(self):
        print("ACTIVATING NAPARI MULTICHANNEL WIDGET")
        self.viewer.window.activate()


class NapariTiledDisplayWidget(QWidget):

    signal_coordinates_clicked = Signal(int, int, int, int, int, int, float, float)

    def __init__(self, objectiveStore, contrastManager, parent=None):
        super().__init__(parent)
        # Initialize placeholders for the acquisition parameters
        self.objectiveStore = objectiveStore
        self.contrastManager = contrastManager
        self.downsample_factor = PRVIEW_DOWNSAMPLE_FACTOR
        self.image_width = 0
        self.image_height = 0
        self.dtype = np.uint8
        self.channels = set()
        self.Nx = 1
        self.Ny = 1
        self.Nz = 1
        self.dz_um = 1
        self.pixel_size_um = 1
        self.layers_initialized = False
        self.acquisition_initialized = False
        self.viewer_scale_initialized = False
        self.initNapariViewer()

    def initNapariViewer(self):
        self.viewer = napari.Viewer(show=False) #, ndisplay=3)
        self.viewerWidget = self.viewer.window._qt_window
        self.viewer.dims.axis_labels = ['Z-axis', 'Y-axis', 'X-axis']
        self.layout = QVBoxLayout()
        self.layout.addWidget(self.viewerWidget)
        self.setLayout(self.layout)
        self.customizeViewer()

    def customizeViewer(self):
        # Hide the status bar (which includes the activity button)
        if hasattr(self.viewer.window, '_status_bar'):
            self.viewer.window._status_bar.hide()

        # Hide the layer buttons
        if hasattr(self.viewer.window._qt_viewer, 'layerButtons'):
            self.viewer.window._qt_viewer.layerButtons.hide()

    def initLayersShape(self, Nx, Ny, Nz, dx, dy, dz):
        self.acquisition_initialized = False
        self.Nx = Nx
        self.Ny = Ny
        self.Nz = Nz
        self.dx_mm = dx
        self.dy_mm = dy
        self.dz_um = dz if Nz > 1 and dz != 0 else 1.0
        pixel_size_um = self.objectiveStore.get_pixel_size()
        self.pixel_size_um = pixel_size_um * self.downsample_factor

    def initChannels(self, channels):
        self.channels = set(channels)

    def extractWavelength(self, name):
        # Split the string and find the wavelength number immediately after "Fluorescence"
        parts = name.split()
        if 'Fluorescence' in parts:
            index = parts.index('Fluorescence') + 1
            if index < len(parts):
                return parts[index].split()[0]  # Assuming '488 nm Ex' and taking '488'
        for color in ['R', 'G', 'B']:
            if color in parts or f"full_{color}" in parts:
                return color
        return None

    def generateColormap(self, channel_info):
        """Convert a HEX value to a normalized RGB tuple."""
        c0 = (0, 0, 0)
        c1 = (((channel_info['hex'] >> 16) & 0xFF) / 255,  # Normalize the Red component
             ((channel_info['hex'] >> 8) & 0xFF) / 255,      # Normalize the Green component
             (channel_info['hex'] & 0xFF) / 255)             # Normalize the Blue component
        return Colormap(colors=[c0, c1], controls=[0, 1], name=channel_info['name'])

    def initLayers(self, image_height, image_width, image_dtype):
        """Initializes the full canvas for each channel based on the acquisition parameters."""
        if self.acquisition_initialized:
            for layer in list(self.viewer.layers):
                if layer.name not in self.channels:
                    self.viewer.layers.remove(layer)
        else:
            self.viewer.layers.clear()
            self.acquisition_initialized = True

        self.image_width = image_width // self.downsample_factor
        self.image_height = image_height // self.downsample_factor
        self.dtype = np.dtype(image_dtype)
        self.layers_initialized = True
        self.resetView()
        self.viewer_scale_initialized = False

    def updateLayers(self, image, i, j, k, channel_name):
        """Updates the appropriate slice of the canvas with the new image data."""
        if i == -1 or j == -1:
            print("no tiled preview for coordinate acquisition")
            return

        # Check if the layer exists and has a different dtype
        if self.dtype != image.dtype:
            # Remove the existing layer
            self.layers_initialized = False
            self.acquisition_initialized = False

        if not self.layers_initialized:
            self.initLayers(image.shape[0], image.shape[1], image.dtype)

        rgb = len(image.shape) == 3  # Check if image is RGB based on shape
        if channel_name not in self.viewer.layers:
            self.channels.add(channel_name)
            if rgb:
                color = None  # No colormap for RGB images
                canvas = np.zeros((self.Nz, self.Ny * self.image_height, self.Nx * self.image_width, 3), dtype=self.dtype)
            else:
                channel_info = CHANNEL_COLORS_MAP.get(self.extractWavelength(channel_name), {'hex': 0xFFFFFF, 'name': 'gray'})
                if channel_info['name'] in AVAILABLE_COLORMAPS:
                    color = AVAILABLE_COLORMAPS[channel_info['name']]
                else:
                    color = self.generateColormap(channel_info)
                canvas = np.zeros((self.Nz, self.Ny * self.image_height, self.Nx * self.image_width), dtype=self.dtype)

            limits = self.getContrastLimits(self.dtype)
            layer = self.viewer.add_image(canvas, name=channel_name, visible=True, rgb=rgb,
                                          colormap=color, contrast_limits=limits, blending='additive',
                                          scale=(self.dz_um, self.pixel_size_um, self.pixel_size_um))
            # print(f"tiled display - dz_um:{self.dz_um}, pixel_y_um:{self.pixel_size_um}, pixel_x_um:{self.pixel_size_um}")
            layer.contrast_limits = self.contrastManager.get_limits(channel_name)
            layer.events.contrast_limits.connect(self.signalContrastLimits)
            layer.mouse_double_click_callbacks.append(self.onDoubleClick)

        image = cv2.resize(image, (self.image_width, self.image_height), interpolation=cv2.INTER_AREA)

        if not self.viewer_scale_initialized:
            self.resetView()
            self.viewer_scale_initialized = True
        self.viewer.dims.set_point(0, k * self.dz_um)
        layer = self.viewer.layers[channel_name]
        layer.contrast_limits = self.contrastManager.get_limits(channel_name)
        layer_data = layer.data
        y_slice = slice(i * self.image_height, (i + 1) * self.image_height)
        x_slice = slice(j * self.image_width, (j + 1) * self.image_width)
        if rgb:
            layer_data[k, y_slice, x_slice, :] = image
        else:
            layer_data[k, y_slice, x_slice] = image
        layer.data = layer_data
        layer.refresh()

    def signalContrastLimits(self, event):
        layer = event.source
        min_val, max_val = map(float, layer.contrast_limits)
        self.contrastManager.update_limits(layer.name, min_val, max_val)

    def getContrastLimits(self, dtype):
        return self.contrastManager.get_default_limits()

    def onDoubleClick(self, layer, event):
        """Handle double-click events and emit centered coordinates if within the data range."""
        coords = layer.world_to_data(event.position)
        layer_shape = layer.data.shape[0:3] if len(layer.data.shape) >= 4 else layer.data.shape

        if coords is not None and (0 <= int(coords[-1]) < layer_shape[-1] and (0 <= int(coords[-2]) < layer_shape[-2])):
            x_centered = int(coords[-1] - layer_shape[-1] / 2)
            y_centered = int(coords[-2] - layer_shape[-2] / 2)
            # Emit the centered coordinates and dimensions of the layer's data array
            self.signal_coordinates_clicked.emit(x_centered, y_centered,
                                                 layer_shape[-1], layer_shape[-2],
                                                 self.Nx, self.Ny,
                                                 self.dx_mm, self.dy_mm)

    def resetView(self):
        self.viewer.reset_view()
        for layer in self.viewer.layers:
            layer.refresh()

    def activate(self):
        print("ACTIVATING NAPARI TILED DISPLAY WIDGET")
        self.viewer.window.activate()


class NapariMosaicDisplayWidget(QWidget):

    signal_coordinates_clicked = Signal(float, float)  # x, y in mm
    signal_update_viewer = Signal()
    signal_layers_initialized = Signal(bool)
    signal_shape_drawn = Signal(list)

    def __init__(self, objectiveStore, contrastManager, parent=None):
        super().__init__(parent)
        self.objectiveStore = objectiveStore
        self.contrastManager = contrastManager
        self.downsample_factor = PRVIEW_DOWNSAMPLE_FACTOR
        self.viewer = napari.Viewer(show=False)
        self.layout = QVBoxLayout()
        self.layout.addWidget(self.viewer.window._qt_window)
        self.layers_initialized = False
        self.shape_layer = None
        self.shapes_mm = []
        self.is_drawing_shape = False

        # add clear button
        self.clear_button = QPushButton("Clear Mosaic View")
        self.clear_button.clicked.connect(self.clearAllLayers)
        self.layout.addWidget(self.clear_button)

        self.setLayout(self.layout)
        self.customizeViewer()
        self.viewer_pixel_size_mm = 1
        self.dz_um = None
        self.Nz = None
        self.channels = set()
        self.viewer_extents = []  # [min_y, max_y, min_x, max_x]
        self.top_left_coordinate = None  # [y, x] in mm
        self.mosaic_dtype = None

    def customizeViewer(self):
        # hide status bar
        if hasattr(self.viewer.window, '_status_bar'):
            self.viewer.window._status_bar.hide()

        self.viewer.bind_key('D', self.toggle_draw_mode)

    def toggle_draw_mode(self, viewer):
        self.is_drawing_shape = not self.is_drawing_shape

        if 'Manual ROI' not in self.viewer.layers:
            self.shape_layer = self.viewer.add_shapes(name='Manual ROI', edge_width=40, edge_color='red', face_color='transparent')
            self.shape_layer.events.data.connect(self.on_shape_change)
        else:
            self.shape_layer = self.viewer.layers['Manual ROI']

        if self.is_drawing_shape:
            self.shape_layer.mode = 'add_polygon'
        else:
            self.shape_layer.mode = 'pan_zoom'

        self.on_shape_change()

    def enable_shape_drawing(self, enable):
        if enable:
            self.toggle_draw_mode(self.viewer)
        else:
            self.is_drawing_shape = False
            if self.shape_layer is not None:
                self.shape_layer.mode = 'pan_zoom'

    def on_shape_change(self, event=None):
        if self.shape_layer is not None and len(self.shape_layer.data) > 0:
            # convert shapes to mm coordinates
            self.shapes_mm = [self.convert_shape_to_mm(shape) for shape in self.shape_layer.data]
        else:
            self.shapes_mm = []
        self.signal_shape_drawn.emit(self.shapes_mm)

    def convert_shape_to_mm(self, shape_data):
        shape_data_mm = []
        for point in shape_data:
            coords = self.viewer.layers[0].world_to_data(point)
            x_mm = self.top_left_coordinate[1] + coords[1] * self.viewer_pixel_size_mm
            y_mm = self.top_left_coordinate[0] + coords[0] * self.viewer_pixel_size_mm
            shape_data_mm.append([x_mm, y_mm])
        return np.array(shape_data_mm)

    def convert_mm_to_viewer_shapes(self, shapes_mm):
        viewer_shapes = []
        for shape_mm in shapes_mm:
            viewer_shape = []
            for point_mm in shape_mm:
                x_data = (point_mm[0] - self.top_left_coordinate[1]) / self.viewer_pixel_size_mm
                y_data = (point_mm[1] - self.top_left_coordinate[0]) / self.viewer_pixel_size_mm
                world_coords = self.viewer.layers[0].data_to_world([y_data, x_data])
                viewer_shape.append(world_coords)
            viewer_shapes.append(viewer_shape)
        return viewer_shapes

    def update_shape_layer_position(self, prev_top_left, new_top_left):
        if self.shape_layer is None or len(self.shapes_mm) == 0:
            return
        try:
            # update top_left_coordinate
            self.top_left_coordinate = new_top_left

            # convert mm coordinates to viewer coordinates
            new_shapes = self.convert_mm_to_viewer_shapes(self.shapes_mm)

            # update shape layer data
            self.shape_layer.data = new_shapes
        except Exception as e:
            print(f"Error updating shape layer position: {e}")
            import traceback
            traceback.print_exc()

    def initChannels(self, channels):
        self.channels = set(channels)

    def initLayersShape(self, Nx, Ny, Nz, dx, dy, dz):
        self.Nz = 1
        self.dz_um = dz

    def extractWavelength(self, name):
        # extract wavelength from channel name
        parts = name.split()
        if 'Fluorescence' in parts:
            index = parts.index('Fluorescence') + 1
            if index < len(parts):
                return parts[index].split()[0]
        for color in ['R', 'G', 'B']:
            if color in parts or f"full_{color}" in parts:
                return color
        return None

    def generateColormap(self, channel_info):
        # generate colormap from hex value
        c0 = (0, 0, 0)
        c1 = (((channel_info['hex'] >> 16) & 0xFF) / 255,
             ((channel_info['hex'] >> 8) & 0xFF) / 255,
             (channel_info['hex'] & 0xFF) / 255)
        return Colormap(colors=[c0, c1], controls=[0, 1], name=channel_info['name'])

    def updateMosaic(self, image, x_mm, y_mm, k, channel_name):
        # calculate pixel size
        image_pixel_size_um = self.objectiveStore.get_pixel_size() * self.downsample_factor
        image_pixel_size_mm = image_pixel_size_um / 1000
        image_dtype = image.dtype

        # downsample image
        if self.downsample_factor != 1:
            image = cv2.resize(image, (image.shape[1] // self.downsample_factor, image.shape[0] // self.downsample_factor), interpolation=cv2.INTER_AREA)

        # adjust image position
        x_mm -= (image.shape[1] * image_pixel_size_mm) / 2
        y_mm -= (image.shape[0] * image_pixel_size_mm) / 2

        if not self.viewer.layers:
            # initialize first layer
            self.layers_initialized = True
            self.signal_layers_initialized.emit(self.layers_initialized)
            self.viewer_pixel_size_mm = image_pixel_size_mm
            self.viewer_extents = [y_mm, y_mm + image.shape[0] * image_pixel_size_mm,
                                   x_mm, x_mm + image.shape[1] * image_pixel_size_mm]
            self.top_left_coordinate = [y_mm, x_mm]
            self.mosaic_dtype = image_dtype
        else:
            # convert image dtype and scale if necessary
            image = self.convertImageDtype(image, self.mosaic_dtype)
            if image_pixel_size_mm != self.viewer_pixel_size_mm:
                scale_factor = image_pixel_size_mm / self.viewer_pixel_size_mm
                image = cv2.resize(image, (int(image.shape[1] * scale_factor), int(image.shape[0] * scale_factor)), interpolation=cv2.INTER_LINEAR)

        if channel_name not in self.viewer.layers:
            # create new layer for channel
            channel_info = CHANNEL_COLORS_MAP.get(self.extractWavelength(channel_name), {'hex': 0xFFFFFF, 'name': 'gray'})
            if channel_info['name'] in AVAILABLE_COLORMAPS:
                color = AVAILABLE_COLORMAPS[channel_info['name']]
            else:
                color = self.generateColormap(channel_info)

            layer = self.viewer.add_image(
                np.zeros_like(image), name=channel_name, rgb=len(image.shape) == 3, colormap=color,
                visible=True, blending='additive', scale=(self.viewer_pixel_size_mm * 1000, self.viewer_pixel_size_mm * 1000)
            )
            layer.mouse_double_click_callbacks.append(self.onDoubleClick)
            layer.events.contrast_limits.connect(self.signalContrastLimits)

        # get layer for channel
        layer = self.viewer.layers[channel_name]

        # update extents
        self.viewer_extents[0] = min(self.viewer_extents[0], y_mm)
        self.viewer_extents[1] = max(self.viewer_extents[1], y_mm + image.shape[0] * self.viewer_pixel_size_mm)
        self.viewer_extents[2] = min(self.viewer_extents[2], x_mm)
        self.viewer_extents[3] = max(self.viewer_extents[3], x_mm + image.shape[1] * self.viewer_pixel_size_mm)

        # store previous top-left coordinate
        prev_top_left = self.top_left_coordinate.copy() if self.top_left_coordinate else None
        self.top_left_coordinate = [self.viewer_extents[0], self.viewer_extents[2]]

        # update layer
        self.updateLayer(layer, image, x_mm, y_mm, k, prev_top_left)

        # update contrast limits
        min_val, max_val = self.contrastManager.get_limits(channel_name)
        scaled_min = self.convertValue(min_val, self.contrastManager.acquisition_dtype, self.mosaic_dtype)
        scaled_max = self.convertValue(max_val, self.contrastManager.acquisition_dtype, self.mosaic_dtype)
        layer.contrast_limits = (scaled_min, scaled_max)
        layer.refresh()

    def updateLayer(self, layer, image, x_mm, y_mm, k, prev_top_left):
        # calculate new mosaic size and position
        mosaic_height = int(math.ceil((self.viewer_extents[1] - self.viewer_extents[0]) / self.viewer_pixel_size_mm))
        mosaic_width = int(math.ceil((self.viewer_extents[3] - self.viewer_extents[2]) / self.viewer_pixel_size_mm))

        is_rgb = len(image.shape) == 3 and image.shape[2] == 3
        if layer.data.shape[:2] != (mosaic_height, mosaic_width):
            # calculate offsets for existing data
            y_offset = int(math.floor((prev_top_left[0] - self.top_left_coordinate[0]) / self.viewer_pixel_size_mm))
            x_offset = int(math.floor((prev_top_left[1] - self.top_left_coordinate[1]) / self.viewer_pixel_size_mm))

            for mosaic in self.viewer.layers:
                if mosaic.name != 'Manual ROI':
                    if len(mosaic.data.shape) == 3 and mosaic.data.shape[2] == 3:
                        new_data = np.zeros((mosaic_height, mosaic_width, 3), dtype=mosaic.data.dtype)
                    else:
                        new_data = np.zeros((mosaic_height, mosaic_width), dtype=mosaic.data.dtype)

                    # ensure offsets don't exceed bounds
                    y_end = min(y_offset + mosaic.data.shape[0], new_data.shape[0])
                    x_end = min(x_offset + mosaic.data.shape[1], new_data.shape[1])

                    # shift existing data
                    if len(mosaic.data.shape) == 3 and mosaic.data.shape[2] == 3:
                        new_data[y_offset:y_end, x_offset:x_end, :] = mosaic.data[:y_end-y_offset, :x_end-x_offset, :]
                    else:
                        new_data[y_offset:y_end, x_offset:x_end] = mosaic.data[:y_end-y_offset, :x_end-x_offset]
                    mosaic.data = new_data

            if 'Manual ROI' in self.viewer.layers:
                self.update_shape_layer_position(prev_top_left, self.top_left_coordinate)

            self.resetView()

        # insert new image
        y_pos = int(math.floor((y_mm - self.top_left_coordinate[0]) / self.viewer_pixel_size_mm))
        x_pos = int(math.floor((x_mm - self.top_left_coordinate[1]) / self.viewer_pixel_size_mm))

        # ensure indices are within bounds
        y_end = min(y_pos + image.shape[0], layer.data.shape[0])
        x_end = min(x_pos + image.shape[1], layer.data.shape[1])

        # insert image data
        if is_rgb:
            layer.data[y_pos:y_end, x_pos:x_end, :] = image[:y_end - y_pos, :x_end - x_pos, :]
        else:
            layer.data[y_pos:y_end, x_pos:x_end] = image[:y_end - y_pos, :x_end - x_pos]
        layer.refresh()

    def convertImageDtype(self, image, target_dtype):
        # convert image to target dtype
        if image.dtype == target_dtype:
            return image

        # get full range of values for both dtypes
        if np.issubdtype(image.dtype, np.integer):
            input_info = np.iinfo(image.dtype)
            input_min, input_max = input_info.min, input_info.max
        else:
            input_min, input_max = np.min(image), np.max(image)

        if np.issubdtype(target_dtype, np.integer):
            output_info = np.iinfo(target_dtype)
            output_min, output_max = output_info.min, output_info.max
        else:
            output_min, output_max = 0.0, 1.0

        # normalize and scale image
        image_normalized = (image.astype(np.float64) - input_min) / (input_max - input_min)
        image_scaled = image_normalized * (output_max - output_min) + output_min

        return image_scaled.astype(target_dtype)

    def convertValue(self, value, from_dtype, to_dtype):
        # Convert value from one dtype range to another
        from_info = np.iinfo(from_dtype)
        to_info = np.iinfo(to_dtype)

        # Normalize the value to [0, 1] range
        normalized = (value - from_info.min) / (from_info.max - from_info.min)

        # Scale to the target dtype range
        return normalized * (to_info.max - to_info.min) + to_info.min

    def signalContrastLimits(self, event):
        layer = event.source
        min_val, max_val = map(float, layer.contrast_limits)

        # Convert the new limits from mosaic_dtype to acquisition_dtype
        acquisition_min = self.convertValue(min_val, self.mosaic_dtype, self.contrastManager.acquisition_dtype)
        acquisition_max = self.convertValue(max_val, self.mosaic_dtype, self.contrastManager.acquisition_dtype)

        # Update the ContrastManager with the new limits
        self.contrastManager.update_limits(layer.name, acquisition_min, acquisition_max)

    def getContrastLimits(self, dtype):
        return self.contrastManager.get_default_limits()

    def onDoubleClick(self, layer, event):
        coords = layer.world_to_data(event.position)
        if coords is not None:
            x_mm = self.top_left_coordinate[1] + coords[-1] * self.viewer_pixel_size_mm
            y_mm = self.top_left_coordinate[0] + coords[-2] * self.viewer_pixel_size_mm
            print(f"move from click: ({x_mm:.6f}, {y_mm:.6f})")
            self.signal_coordinates_clicked.emit(x_mm, y_mm)

    def resetView(self):
        self.viewer.reset_view()
        for layer in self.viewer.layers:
            layer.refresh()

    def clear_shape(self):
        if self.shape_layer is not None:
            self.viewer.layers.remove(self.shape_layer)
            self.shape_layer = None
            self.is_drawing_shape = False
            self.signal_shape_drawn.emit([])

    def clearAllLayers(self):
        self.clear_shape()
        self.viewer.layers.clear()
        self.viewer_extents = None
        self.top_left_coordinate = None
        self.dtype = None
        self.channels = set()
        self.dz_um = None
        self.Nz = None
        self.layers_initialized = False
        self.signal_layers_initialized.emit(self.layers_initialized)
        self.signal_update_viewer.emit()

    def activate(self):
        print("ACTIVATING NAPARI MOSAIC WIDGET")
        self.viewer.window.activate()


class TrackingControllerWidget(QFrame):
    def __init__(self, trackingController, configurationManager, show_configurations = True, main=None, *args, **kwargs):
        super().__init__(*args, **kwargs)
        self.trackingController = trackingController
        self.configurationManager = configurationManager
        self.base_path_is_set = False
        self.add_components(show_configurations)
        self.setFrameStyle(QFrame.Panel | QFrame.Raised)

    def add_components(self,show_configurations):
        self.btn_setSavingDir = QPushButton('Browse')
        self.btn_setSavingDir.setDefault(False)
        self.btn_setSavingDir.setIcon(QIcon('icon/folder.png'))
        self.lineEdit_savingDir = QLineEdit()
        self.lineEdit_savingDir.setReadOnly(True)
        self.lineEdit_savingDir.setText('Choose a base saving directory')
        self.lineEdit_savingDir.setText(DEFAULT_SAVING_PATH)
        self.trackingController.set_base_path(DEFAULT_SAVING_PATH)
        self.base_path_is_set = True

        self.lineEdit_experimentID = QLineEdit()

        # self.dropdown_objective = QComboBox()
        # self.dropdown_objective.addItems(list(OBJECTIVES.keys()))
        # self.dropdown_objective.setCurrentText(DEFAULT_OBJECTIVE)
        self.objectivesWidget = ObjectivesWidget(self.objectiveStore)

        self.dropdown_tracker = QComboBox()
        self.dropdown_tracker.addItems(TRACKERS)
        self.dropdown_tracker.setCurrentText(DEFAULT_TRACKER)

        self.entry_tracking_interval = QDoubleSpinBox()
        self.entry_tracking_interval.setMinimum(0)
        self.entry_tracking_interval.setMaximum(30)
        self.entry_tracking_interval.setSingleStep(0.5)
        self.entry_tracking_interval.setValue(0)

        self.list_configurations = QListWidget()
        for microscope_configuration in self.configurationManager.configurations:
            self.list_configurations.addItems([microscope_configuration.name])
        self.list_configurations.setSelectionMode(QAbstractItemView.MultiSelection) # ref: https://doc.qt.io/qt-5/qabstractitemview.html#SelectionMode-enum

        self.checkbox_withAutofocus = QCheckBox('With AF')
        self.checkbox_saveImages = QCheckBox('Save Images')
        self.btn_track = QPushButton('Start Tracking')
        self.btn_track.setCheckable(True)
        self.btn_track.setChecked(False)

        self.checkbox_enable_stage_tracking = QCheckBox(' Enable Stage Tracking')
        self.checkbox_enable_stage_tracking.setChecked(True)

        # layout
        grid_line0 = QGridLayout()
        tmp = QLabel('Saving Path')
        tmp.setFixedWidth(90)
        grid_line0.addWidget(tmp, 0,0)
        grid_line0.addWidget(self.lineEdit_savingDir, 0,1, 1,2)
        grid_line0.addWidget(self.btn_setSavingDir, 0,3)
        tmp = QLabel('Experiment ID')
        tmp.setFixedWidth(90)
        grid_line0.addWidget(tmp, 1,0)
        grid_line0.addWidget(self.lineEdit_experimentID, 1,1, 1,1)
        tmp = QLabel('Objective')
        tmp.setFixedWidth(90)
        # grid_line0.addWidget(tmp,1,2)
        # grid_line0.addWidget(self.dropdown_objective, 1,3)
        grid_line0.addWidget(tmp,1,2)
        grid_line0.addWidget(self.objectivesWidget, 1,3)

        grid_line3 = QHBoxLayout()
        tmp = QLabel('Configurations')
        tmp.setFixedWidth(90)
        grid_line3.addWidget(tmp)
        grid_line3.addWidget(self.list_configurations)

        grid_line1 = QHBoxLayout()
        tmp = QLabel('Tracker')
        grid_line1.addWidget(tmp)
        grid_line1.addWidget(self.dropdown_tracker)
        tmp = QLabel('Tracking Interval (s)')
        grid_line1.addWidget(tmp)
        grid_line1.addWidget(self.entry_tracking_interval)
        grid_line1.addWidget(self.checkbox_withAutofocus)
        grid_line1.addWidget(self.checkbox_saveImages)

        grid_line4 = QGridLayout()
        grid_line4.addWidget(self.btn_track,0,0,1,3)
        grid_line4.addWidget(self.checkbox_enable_stage_tracking,0,4)

        self.grid = QVBoxLayout()
        self.grid.addLayout(grid_line0)
        if show_configurations:
            self.grid.addLayout(grid_line3)
        else:
            self.list_configurations.setCurrentRow(0) # select the first configuration
        self.grid.addLayout(grid_line1)
        self.grid.addLayout(grid_line4)
        self.grid.addStretch()
        self.setLayout(self.grid)

        # connections - buttons, checkboxes, entries
        self.checkbox_enable_stage_tracking.stateChanged.connect(self.trackingController.toggle_stage_tracking)
        self.checkbox_withAutofocus.stateChanged.connect(self.trackingController.toggel_enable_af)
        self.checkbox_saveImages.stateChanged.connect(self.trackingController.toggel_save_images)
        self.entry_tracking_interval.valueChanged.connect(self.trackingController.set_tracking_time_interval)
        self.btn_setSavingDir.clicked.connect(self.set_saving_dir)
        self.btn_track.clicked.connect(self.toggle_acquisition)
        # connections - selections and entries
        self.dropdown_tracker.currentIndexChanged.connect(self.update_tracker)
        #self.dropdown_objective.currentIndexChanged.connect(self.update_pixel_size)
        self.objectivesWidget.dropdown.currentIndexChanged.connect(self.update_pixel_size)
        # controller to widget
        self.trackingController.signal_tracking_stopped.connect(self.slot_tracking_stopped)

        # run initialization functions
        self.update_pixel_size()
        self.trackingController.update_image_resizing_factor(1) # to add: image resizing slider

    def slot_joystick_button_pressed(self):
        self.btn_track.toggle()
        if self.btn_track.isChecked():
            if self.base_path_is_set == False:
                self.btn_track.setChecked(False)
                msg = QMessageBox()
                msg.setText("Please choose base saving directory first")
                msg.exec_()
                return
            self.setEnabled_all(False)
            self.trackingController.start_new_experiment(self.lineEdit_experimentID.text())
            self.trackingController.set_selected_configurations((item.text() for item in self.list_configurations.selectedItems()))
            self.trackingController.start_tracking()
        else:
            self.trackingController.stop_tracking()

    def slot_tracking_stopped(self):
        self.btn_track.setChecked(False)
        self.setEnabled_all(True)
        print('tracking stopped')

    def set_saving_dir(self):
        dialog = QFileDialog()
        save_dir_base = dialog.getExistingDirectory(None, "Select Folder")
        self.trackingController.set_base_path(save_dir_base)
        self.lineEdit_savingDir.setText(save_dir_base)
        self.base_path_is_set = True

    def toggle_acquisition(self,pressed):
        if pressed:
            if self.base_path_is_set == False:
                self.btn_track.setChecked(False)
                msg = QMessageBox()
                msg.setText("Please choose base saving directory first")
                msg.exec_()
                return
            # @@@ to do: add a widgetManger to enable and disable widget
            # @@@ to do: emit signal to widgetManager to disable other widgets
            self.setEnabled_all(False)
            self.trackingController.start_new_experiment(self.lineEdit_experimentID.text())
            self.trackingController.set_selected_configurations((item.text() for item in self.list_configurations.selectedItems()))
            self.trackingController.start_tracking()
        else:
            self.trackingController.stop_tracking()

    def setEnabled_all(self,enabled):
        self.btn_setSavingDir.setEnabled(enabled)
        self.lineEdit_savingDir.setEnabled(enabled)
        self.lineEdit_experimentID.setEnabled(enabled)
        # self.dropdown_tracker
        # self.dropdown_objective
        self.checkbox_set_z_range.setEnabled(enabled)
        self.list_configurations.setEnabled(enabled)

    def update_tracker(self, index):
        self.trackingController.update_tracker_selection(self.dropdown_tracker.currentText())

    def update_pixel_size(self):
        objective = self.dropdown_objective.currentText()
        self.trackingController.objective = objective
        # self.internal_state.data['Objective'] = self.objective
        pixel_size_um = CAMERA_PIXEL_SIZE_UM[CAMERA_SENSOR] / ( TUBE_LENS_MM/ (OBJECTIVES[objective]['tube_lens_f_mm']/OBJECTIVES[objective]['magnification']) )
        self.trackingController.update_pixel_size(pixel_size_um)
        print('pixel size is ' + str(pixel_size_um) + ' μm')

    def update_pixel_size(self):
        objective = self.objectiveStore.current_objective
        self.trackingController.objective = objective
        objective_info = self.objectiveStore.objectives_dict[objective]
        magnification = objective_info["magnification"]
        objective_tube_lens_mm = objective_info["tube_lens_f_mm"]
        tube_lens_mm = TUBE_LENS_MM
        pixel_size_um = CAMERA_PIXEL_SIZE_UM[CAMERA_SENSOR]
        pixel_size_xy = pixel_size_um / (magnification / (objective_tube_lens_mm / tube_lens_mm))
        self.trackingController.update_pixel_size(pixel_size_xy)
        print(f'pixel size is {pixel_size_xy:.2f} μm')

    '''
        # connections
        self.checkbox_withAutofocus.stateChanged.connect(self.trackingController.set_af_flag)
        self.btn_setSavingDir.clicked.connect(self.set_saving_dir)
        self.btn_startAcquisition.clicked.connect(self.toggle_acquisition)
        self.trackingController.trackingStopped.connect(self.acquisition_is_finished)

    def set_saving_dir(self):
        dialog = QFileDialog()
        save_dir_base = dialog.getExistingDirectory(None, "Select Folder")
        self.plateReadingController.set_base_path(save_dir_base)
        self.lineEdit_savingDir.setText(save_dir_base)
        self.base_path_is_set = True

    def toggle_acquisition(self,pressed):
        if self.base_path_is_set == False:
            self.btn_startAcquisition.setChecked(False)
            msg = QMessageBox()
            msg.setText("Please choose base saving directory first")
            msg.exec_()
            return
        if pressed:
            # @@@ to do: add a widgetManger to enable and disable widget
            # @@@ to do: emit signal to widgetManager to disable other widgets
            self.setEnabled_all(False)
            self.trackingController.start_new_experiment(self.lineEdit_experimentID.text())
            self.trackingController.set_selected_configurations((item.text() for item in self.list_configurations.selectedItems()))
            self.trackingController.set_selected_columns(list(map(int,[item.text() for item in self.list_columns.selectedItems()])))
            self.trackingController.run_acquisition()
        else:
            self.trackingController.stop_acquisition() # to implement
            pass

    def acquisition_is_finished(self):
        self.btn_startAcquisition.setChecked(False)
        self.setEnabled_all(True)

    def setEnabled_all(self,enabled,exclude_btn_startAcquisition=False):
        self.btn_setSavingDir.setEnabled(enabled)
        self.lineEdit_savingDir.setEnabled(enabled)
        self.lineEdit_experimentID.setEnabled(enabled)
        self.list_columns.setEnabled(enabled)
        self.list_configurations.setEnabled(enabled)
        self.checkbox_withAutofocus.setEnabled(enabled)
        if exclude_btn_startAcquisition is not True:
            self.btn_startAcquisition.setEnabled(enabled)
    '''

class PlateReaderAcquisitionWidget(QFrame):
    def __init__(self, plateReadingController, configurationManager = None, show_configurations = True, main=None, *args, **kwargs):
        super().__init__(*args, **kwargs)
        self.plateReadingController = plateReadingController
        self.configurationManager = configurationManager
        self.base_path_is_set = False
        self.add_components(show_configurations)
        self.setFrameStyle(QFrame.Panel | QFrame.Raised)

    def add_components(self,show_configurations):
        self.btn_setSavingDir = QPushButton('Browse')
        self.btn_setSavingDir.setDefault(False)
        self.btn_setSavingDir.setIcon(QIcon('icon/folder.png'))
        self.lineEdit_savingDir = QLineEdit()
        self.lineEdit_savingDir.setReadOnly(True)
        self.lineEdit_savingDir.setText('Choose a base saving directory')
        self.lineEdit_savingDir.setText(DEFAULT_SAVING_PATH)
        self.plateReadingController.set_base_path(DEFAULT_SAVING_PATH)
        self.base_path_is_set = True

        self.lineEdit_experimentID = QLineEdit()

        self.list_columns = QListWidget()
        for i in range(PLATE_READER.NUMBER_OF_COLUMNS):
            self.list_columns.addItems([str(i+1)])
        self.list_columns.setSelectionMode(QAbstractItemView.MultiSelection) # ref: https://doc.qt.io/qt-5/qabstractitemview.html#SelectionMode-enum

        self.list_configurations = QListWidget()
        for microscope_configuration in self.configurationManager.configurations:
            self.list_configurations.addItems([microscope_configuration.name])
        self.list_configurations.setSelectionMode(QAbstractItemView.MultiSelection) # ref: https://doc.qt.io/qt-5/qabstractitemview.html#SelectionMode-enum

        self.checkbox_withAutofocus = QCheckBox('With AF')
        self.btn_startAcquisition = QPushButton('Start Acquisition')
        self.btn_startAcquisition.setCheckable(True)
        self.btn_startAcquisition.setChecked(False)

        self.btn_startAcquisition.setEnabled(False)

        # layout
        grid_line0 = QGridLayout()
        tmp = QLabel('Saving Path')
        tmp.setFixedWidth(90)
        grid_line0.addWidget(tmp)
        grid_line0.addWidget(self.lineEdit_savingDir, 0,1)
        grid_line0.addWidget(self.btn_setSavingDir, 0,2)

        grid_line1 = QGridLayout()
        tmp = QLabel('Sample ID')
        tmp.setFixedWidth(90)
        grid_line1.addWidget(tmp)
        grid_line1.addWidget(self.lineEdit_experimentID,0,1)

        grid_line2 = QGridLayout()
        tmp = QLabel('Columns')
        tmp.setFixedWidth(90)
        grid_line2.addWidget(tmp)
        grid_line2.addWidget(self.list_columns, 0,1)

        grid_line3 = QHBoxLayout()
        tmp = QLabel('Configurations')
        tmp.setFixedWidth(90)
        grid_line3.addWidget(tmp)
        grid_line3.addWidget(self.list_configurations)
        # grid_line3.addWidget(self.checkbox_withAutofocus)

        self.grid = QGridLayout()
        self.grid.addLayout(grid_line0,0,0)
        self.grid.addLayout(grid_line1,1,0)
        self.grid.addLayout(grid_line2,2,0)
        if show_configurations:
            self.grid.addLayout(grid_line3,3,0)
        else:
            self.list_configurations.setCurrentRow(0) # select the first configuration
        self.grid.addWidget(self.btn_startAcquisition,4,0)
        self.setLayout(self.grid)

        # add and display a timer - to be implemented
        # self.timer = QTimer()

        # connections
        self.checkbox_withAutofocus.stateChanged.connect(self.plateReadingController.set_af_flag)
        self.btn_setSavingDir.clicked.connect(self.set_saving_dir)
        self.btn_startAcquisition.clicked.connect(self.toggle_acquisition)
        self.plateReadingController.acquisitionFinished.connect(self.acquisition_is_finished)

    def set_saving_dir(self):
        dialog = QFileDialog()
        save_dir_base = dialog.getExistingDirectory(None, "Select Folder")
        self.plateReadingController.set_base_path(save_dir_base)
        self.lineEdit_savingDir.setText(save_dir_base)
        self.base_path_is_set = True

    def toggle_acquisition(self,pressed):
        if self.base_path_is_set == False:
            self.btn_startAcquisition.setChecked(False)
            msg = QMessageBox()
            msg.setText("Please choose base saving directory first")
            msg.exec_()
            return
        if pressed:
            # @@@ to do: add a widgetManger to enable and disable widget
            # @@@ to do: emit signal to widgetManager to disable other widgets
            self.setEnabled_all(False)
            self.plateReadingController.start_new_experiment(self.lineEdit_experimentID.text())
            self.plateReadingController.set_selected_configurations((item.text() for item in self.list_configurations.selectedItems()))
            self.plateReadingController.set_selected_columns(list(map(int,[item.text() for item in self.list_columns.selectedItems()])))
            self.plateReadingController.run_acquisition()
        else:
            self.plateReadingController.stop_acquisition() # to implement
            pass

    def acquisition_is_finished(self):
        self.btn_startAcquisition.setChecked(False)
        self.setEnabled_all(True)

    def setEnabled_all(self,enabled,exclude_btn_startAcquisition=False):
        self.btn_setSavingDir.setEnabled(enabled)
        self.lineEdit_savingDir.setEnabled(enabled)
        self.lineEdit_experimentID.setEnabled(enabled)
        self.list_columns.setEnabled(enabled)
        self.list_configurations.setEnabled(enabled)
        self.checkbox_withAutofocus.setEnabled(enabled)
        self.checkbox_withReflectionAutofocus.setEnabled(enabled)
        if exclude_btn_startAcquisition is not True:
            self.btn_startAcquisition.setEnabled(enabled)

    def slot_homing_complete(self):
        self.btn_startAcquisition.setEnabled(True)


class PlateReaderNavigationWidget(QFrame):
    def __init__(self, plateReaderNavigationController, *args, **kwargs):
        super().__init__(*args, **kwargs)
        self.add_components()
        self.setFrameStyle(QFrame.Panel | QFrame.Raised)
        self.plateReaderNavigationController = plateReaderNavigationController

    def add_components(self):
        self.dropdown_column = QComboBox()
        self.dropdown_column.addItems([''])
        self.dropdown_column.addItems([str(i+1) for i in range(PLATE_READER.NUMBER_OF_COLUMNS)])
        self.dropdown_row = QComboBox()
        self.dropdown_row.addItems([''])
        self.dropdown_row.addItems([chr(i) for i in range(ord('A'),ord('A')+PLATE_READER.NUMBER_OF_ROWS)])
        self.btn_moveto = QPushButton("Move To")
        self.btn_home = QPushButton('Home')
        self.label_current_location = QLabel()
        self.label_current_location.setFrameStyle(QFrame.Panel | QFrame.Sunken)
        self.label_current_location.setFixedWidth(50)

        self.dropdown_column.setEnabled(False)
        self.dropdown_row.setEnabled(False)
        self.btn_moveto.setEnabled(False)

        # layout
        grid_line0 = QHBoxLayout()
        # tmp = QLabel('Saving Path')
        # tmp.setFixedWidth(90)
        grid_line0.addWidget(self.btn_home)
        grid_line0.addWidget(QLabel('Column'))
        grid_line0.addWidget(self.dropdown_column)
        grid_line0.addWidget(QLabel('Row'))
        grid_line0.addWidget(self.dropdown_row)
        grid_line0.addWidget(self.btn_moveto)
        grid_line0.addStretch()
        grid_line0.addWidget(self.label_current_location)

        self.grid = QGridLayout()
        self.grid.addLayout(grid_line0,0,0)
        self.setLayout(self.grid)

        self.btn_home.clicked.connect(self.home)
        self.btn_moveto.clicked.connect(self.move)

    def home(self):
        msg = QMessageBox()
        msg.setIcon(QMessageBox.Information)
        msg.setText("Confirm your action")
        msg.setInformativeText("Click OK to run homing")
        msg.setWindowTitle("Confirmation")
        msg.setStandardButtons(QMessageBox.Ok | QMessageBox.Cancel)
        msg.setDefaultButton(QMessageBox.Cancel)
        retval = msg.exec_()
        if QMessageBox.Ok == retval:
            self.plateReaderNavigationController.home()

    def move(self):
        self.plateReaderNavigationController.moveto(self.dropdown_column.currentText(),self.dropdown_row.currentText())

    def slot_homing_complete(self):
        self.dropdown_column.setEnabled(True)
        self.dropdown_row.setEnabled(True)
        self.btn_moveto.setEnabled(True)

    def update_current_location(self,location_str):
        self.label_current_location.setText(location_str)
        row = location_str[0]
        column = location_str[1:]
        self.dropdown_row.setCurrentText(row)
        self.dropdown_column.setCurrentText(column)


class TriggerControlWidget(QFrame):
    # for synchronized trigger
    signal_toggle_live = Signal(bool)
    signal_trigger_mode = Signal(str)
    signal_trigger_fps = Signal(float)

    def __init__(self, microcontroller2):
        super().__init__()
        self.fps_trigger = 10
        self.fps_display = 10
        self.microcontroller2 = microcontroller2
        self.triggerMode = TriggerMode.SOFTWARE
        self.add_components()
        self.setFrameStyle(QFrame.Panel | QFrame.Raised)

    def add_components(self):
        # line 0: trigger mode
        self.triggerMode = None
        self.dropdown_triggerManu = QComboBox()
        self.dropdown_triggerManu.addItems([TriggerMode.SOFTWARE,TriggerMode.HARDWARE])

        # line 1: fps
        self.entry_triggerFPS = QDoubleSpinBox()
        self.entry_triggerFPS.setMinimum(0.02)
        self.entry_triggerFPS.setMaximum(1000)
        self.entry_triggerFPS.setSingleStep(1)
        self.entry_triggerFPS.setValue(self.fps_trigger)

        self.btn_live = QPushButton("Live")
        self.btn_live.setCheckable(True)
        self.btn_live.setChecked(False)
        self.btn_live.setDefault(False)

        # connections
        self.dropdown_triggerManu.currentIndexChanged.connect(self.update_trigger_mode)
        self.btn_live.clicked.connect(self.toggle_live)
        self.entry_triggerFPS.valueChanged.connect(self.update_trigger_fps)

        # inititialization
        self.microcontroller2.set_camera_trigger_frequency(self.fps_trigger)

        # layout
        grid_line0 = QGridLayout()
        grid_line0.addWidget(QLabel('Trigger Mode'), 0,0)
        grid_line0.addWidget(self.dropdown_triggerManu, 0,1)
        grid_line0.addWidget(QLabel('Trigger FPS'), 0,2)
        grid_line0.addWidget(self.entry_triggerFPS, 0,3)
        grid_line0.addWidget(self.btn_live, 1,0,1,4)
        self.setLayout(grid_line0)

    def toggle_live(self,pressed):
        self.signal_toggle_live.emit(pressed)
        if pressed:
            self.microcontroller2.start_camera_trigger()
        else:
            self.microcontroller2.stop_camera_trigger()

    def update_trigger_mode(self):
        self.signal_trigger_mode.emit(self.dropdown_triggerManu.currentText())

    def update_trigger_fps(self,fps):
        self.fps_trigger = fps
        self.signal_trigger_fps.emit(fps)
        self.microcontroller2.set_camera_trigger_frequency(self.fps_trigger)


class MultiCameraRecordingWidget(QFrame):
    def __init__(self, streamHandler, imageSaver, channels, main=None, *args, **kwargs):
        super().__init__(*args, **kwargs)
        self.imageSaver = imageSaver # for saving path control
        self.streamHandler = streamHandler
        self.channels = channels
        self.base_path_is_set = False
        self.add_components()
        self.setFrameStyle(QFrame.Panel | QFrame.Raised)

    def add_components(self):
        self.btn_setSavingDir = QPushButton('Browse')
        self.btn_setSavingDir.setDefault(False)
        self.btn_setSavingDir.setIcon(QIcon('icon/folder.png'))

        self.lineEdit_savingDir = QLineEdit()
        self.lineEdit_savingDir.setReadOnly(True)
        self.lineEdit_savingDir.setText('Choose a base saving directory')

        self.lineEdit_experimentID = QLineEdit()

        self.entry_saveFPS = QDoubleSpinBox()
        self.entry_saveFPS.setMinimum(0.02)
        self.entry_saveFPS.setMaximum(1000)
        self.entry_saveFPS.setSingleStep(1)
        self.entry_saveFPS.setValue(1)
        for channel in self.channels:
            self.streamHandler[channel].set_save_fps(1)

        self.entry_timeLimit = QSpinBox()
        self.entry_timeLimit.setMinimum(-1)
        self.entry_timeLimit.setMaximum(60*60*24*30)
        self.entry_timeLimit.setSingleStep(1)
        self.entry_timeLimit.setValue(-1)

        self.btn_record = QPushButton("Record")
        self.btn_record.setCheckable(True)
        self.btn_record.setChecked(False)
        self.btn_record.setDefault(False)

        grid_line1 = QGridLayout()
        grid_line1.addWidget(QLabel('Saving Path'))
        grid_line1.addWidget(self.lineEdit_savingDir, 0,1)
        grid_line1.addWidget(self.btn_setSavingDir, 0,2)

        grid_line2 = QGridLayout()
        grid_line2.addWidget(QLabel('Experiment ID'), 0,0)
        grid_line2.addWidget(self.lineEdit_experimentID,0,1)

        grid_line3 = QGridLayout()
        grid_line3.addWidget(QLabel('Saving FPS'), 0,0)
        grid_line3.addWidget(self.entry_saveFPS, 0,1)
        grid_line3.addWidget(QLabel('Time Limit (s)'), 0,2)
        grid_line3.addWidget(self.entry_timeLimit, 0,3)
        grid_line3.addWidget(self.btn_record, 0,4)

        self.grid = QGridLayout()
        self.grid.addLayout(grid_line1,0,0)
        self.grid.addLayout(grid_line2,1,0)
        self.grid.addLayout(grid_line3,2,0)
        self.setLayout(self.grid)

        # add and display a timer - to be implemented
        # self.timer = QTimer()

        # connections
        self.btn_setSavingDir.clicked.connect(self.set_saving_dir)
        self.btn_record.clicked.connect(self.toggle_recording)
        for channel in self.channels:
            self.entry_saveFPS.valueChanged.connect(self.streamHandler[channel].set_save_fps)
            self.entry_timeLimit.valueChanged.connect(self.imageSaver[channel].set_recording_time_limit)
            self.imageSaver[channel].stop_recording.connect(self.stop_recording)

    def set_saving_dir(self):
        dialog = QFileDialog()
        save_dir_base = dialog.getExistingDirectory(None, "Select Folder")
        for channel in self.channels:
            self.imageSaver[channel].set_base_path(save_dir_base)
        self.lineEdit_savingDir.setText(save_dir_base)
        self.save_dir_base = save_dir_base
        self.base_path_is_set = True

    def toggle_recording(self,pressed):
        if self.base_path_is_set == False:
            self.btn_record.setChecked(False)
            msg = QMessageBox()
            msg.setText("Please choose base saving directory first")
            msg.exec_()
            return
        if pressed:
            self.lineEdit_experimentID.setEnabled(False)
            self.btn_setSavingDir.setEnabled(False)
            experiment_ID = self.lineEdit_experimentID.text()
            experiment_ID = experiment_ID + '_' + datetime.now().strftime('%Y-%m-%d_%H-%M-%S.%f')
            os.mkdir(os.path.join(self.save_dir_base,experiment_ID))
            for channel in self.channels:
                self.imageSaver[channel].start_new_experiment(os.path.join(experiment_ID,channel),add_timestamp=False)
                self.streamHandler[channel].start_recording()
        else:
            for channel in self.channels:
                self.streamHandler[channel].stop_recording()
            self.lineEdit_experimentID.setEnabled(True)
            self.btn_setSavingDir.setEnabled(True)

    # stop_recording can be called by imageSaver
    def stop_recording(self):
        self.lineEdit_experimentID.setEnabled(True)
        self.btn_record.setChecked(False)
        for channel in self.channels:
            self.streamHandler[channel].stop_recording()
        self.btn_setSavingDir.setEnabled(True)


class WaveformDisplay(QFrame):

    def __init__(self, N=1000, include_x=True, include_y=True, main=None, *args, **kwargs):
        super().__init__(*args, **kwargs)
        self.N = N
        self.include_x = include_x
        self.include_y = include_y
        self.add_components()
        self.setFrameStyle(QFrame.Panel | QFrame.Raised)

    def add_components(self):
        self.plotWidget = {}
        self.plotWidget['X'] = PlotWidget('X', N=self.N, add_legend=True)
        self.plotWidget['Y'] = PlotWidget('X', N=self.N, add_legend=True)

        layout = QGridLayout() #layout = QStackedLayout()
        if self.include_x:
            layout.addWidget(self.plotWidget['X'],0,0)
        if self.include_y:
            layout.addWidget(self.plotWidget['Y'],1,0)
        self.setLayout(layout)

    def plot(self,time,data):
        if self.include_x:
            self.plotWidget['X'].plot(time,data[0,:],'X',color=(255,255,255),clear=True)
        if self.include_y:
            self.plotWidget['Y'].plot(time,data[1,:],'Y',color=(255,255,255),clear=True)

    def update_N(self,N):
        self.N = N
        self.plotWidget['X'].update_N(N)
        self.plotWidget['Y'].update_N(N)


class PlotWidget(pg.GraphicsLayoutWidget):

    def __init__(self, title='', N = 1000, parent=None,add_legend=False):
        super().__init__(parent)
        self.plotWidget = self.addPlot(title = '', axisItems = {'bottom': pg.DateAxisItem()})
        if add_legend:
            self.plotWidget.addLegend()
        self.N = N

    def plot(self,x,y,label,color,clear=False):
        self.plotWidget.plot(x[-self.N:],y[-self.N:],pen=pg.mkPen(color=color,width=4),name=label,clear=clear)

    def update_N(self,N):
        self.N = N


class DisplacementMeasurementWidget(QFrame):
    def __init__(self, displacementMeasurementController, waveformDisplay, main=None, *args, **kwargs):
        super().__init__(*args, **kwargs)
        self.displacementMeasurementController = displacementMeasurementController
        self.waveformDisplay = waveformDisplay
        self.add_components()
        self.setFrameStyle(QFrame.Panel | QFrame.Raised)

    def add_components(self):
        self.entry_x_offset = QDoubleSpinBox()
        self.entry_x_offset.setMinimum(0)
        self.entry_x_offset.setMaximum(3000)
        self.entry_x_offset.setSingleStep(0.2)
        self.entry_x_offset.setDecimals(3)
        self.entry_x_offset.setValue(0)
        self.entry_x_offset.setKeyboardTracking(False)

        self.entry_y_offset = QDoubleSpinBox()
        self.entry_y_offset.setMinimum(0)
        self.entry_y_offset.setMaximum(3000)
        self.entry_y_offset.setSingleStep(0.2)
        self.entry_y_offset.setDecimals(3)
        self.entry_y_offset.setValue(0)
        self.entry_y_offset.setKeyboardTracking(False)

        self.entry_x_scaling = QDoubleSpinBox()
        self.entry_x_scaling.setMinimum(-100)
        self.entry_x_scaling.setMaximum(100)
        self.entry_x_scaling.setSingleStep(0.1)
        self.entry_x_scaling.setDecimals(3)
        self.entry_x_scaling.setValue(1)
        self.entry_x_scaling.setKeyboardTracking(False)

        self.entry_y_scaling = QDoubleSpinBox()
        self.entry_y_scaling.setMinimum(-100)
        self.entry_y_scaling.setMaximum(100)
        self.entry_y_scaling.setSingleStep(0.1)
        self.entry_y_scaling.setDecimals(3)
        self.entry_y_scaling.setValue(1)
        self.entry_y_scaling.setKeyboardTracking(False)

        self.entry_N_average = QSpinBox()
        self.entry_N_average.setMinimum(1)
        self.entry_N_average.setMaximum(25)
        self.entry_N_average.setSingleStep(1)
        self.entry_N_average.setValue(1)
        self.entry_N_average.setKeyboardTracking(False)

        self.entry_N = QSpinBox()
        self.entry_N.setMinimum(1)
        self.entry_N.setMaximum(5000)
        self.entry_N.setSingleStep(1)
        self.entry_N.setValue(1000)
        self.entry_N.setKeyboardTracking(False)

        self.reading_x = QLabel()
        self.reading_x.setNum(0)
        self.reading_x.setFrameStyle(QFrame.Panel | QFrame.Sunken)

        self.reading_y = QLabel()
        self.reading_y.setNum(0)
        self.reading_y.setFrameStyle(QFrame.Panel | QFrame.Sunken)

        # layout
        grid_line0 = QGridLayout()
        grid_line0.addWidget(QLabel('x offset'), 0,0)
        grid_line0.addWidget(self.entry_x_offset, 0,1)
        grid_line0.addWidget(QLabel('x scaling'), 0,2)
        grid_line0.addWidget(self.entry_x_scaling, 0,3)
        grid_line0.addWidget(QLabel('y offset'), 0,4)
        grid_line0.addWidget(self.entry_y_offset, 0,5)
        grid_line0.addWidget(QLabel('y scaling'), 0,6)
        grid_line0.addWidget(self.entry_y_scaling, 0,7)

        grid_line1 = QGridLayout()
        grid_line1.addWidget(QLabel('d from x'), 0,0)
        grid_line1.addWidget(self.reading_x, 0,1)
        grid_line1.addWidget(QLabel('d from y'), 0,2)
        grid_line1.addWidget(self.reading_y, 0,3)
        grid_line1.addWidget(QLabel('N average'), 0,4)
        grid_line1.addWidget(self.entry_N_average, 0,5)
        grid_line1.addWidget(QLabel('N'), 0,6)
        grid_line1.addWidget(self.entry_N, 0,7)

        self.grid = QGridLayout()
        self.grid.addLayout(grid_line0,0,0)
        self.grid.addLayout(grid_line1,1,0)
        self.setLayout(self.grid)

        # connections
        self.entry_x_offset.valueChanged.connect(self.update_settings)
        self.entry_y_offset.valueChanged.connect(self.update_settings)
        self.entry_x_scaling.valueChanged.connect(self.update_settings)
        self.entry_y_scaling.valueChanged.connect(self.update_settings)
        self.entry_N_average.valueChanged.connect(self.update_settings)
        self.entry_N.valueChanged.connect(self.update_settings)
        self.entry_N.valueChanged.connect(self.update_waveformDisplay_N)

    def update_settings(self,new_value):
        print('update settings')
        self.displacementMeasurementController.update_settings(self.entry_x_offset.value(),self.entry_y_offset.value(),self.entry_x_scaling.value(),self.entry_y_scaling.value(),self.entry_N_average.value(),self.entry_N.value())

    def update_waveformDisplay_N(self,N):
        self.waveformDisplay.update_N(N)

    def display_readings(self,readings):
        self.reading_x.setText("{:.2f}".format(readings[0]))
        self.reading_y.setText("{:.2f}".format(readings[1]))


class LaserAutofocusControlWidget(QFrame):
    def __init__(self, laserAutofocusController, main=None, *args, **kwargs):
        super().__init__(*args, **kwargs)
        self.laserAutofocusController = laserAutofocusController
        self.add_components()
        self.setFrameStyle(QFrame.Panel | QFrame.Raised)

    def add_components(self):
        self.btn_initialize = QPushButton("Initialize")
        self.btn_initialize.setCheckable(False)
        self.btn_initialize.setChecked(False)
        self.btn_initialize.setDefault(False)

        self.btn_set_reference = QPushButton(" Set Reference ")
        self.btn_set_reference.setCheckable(False)
        self.btn_set_reference.setChecked(False)
        self.btn_set_reference.setDefault(False)
        if not self.laserAutofocusController.is_initialized:
            self.btn_set_reference.setEnabled(False)

        self.label_displacement = QLabel()
        self.label_displacement.setFrameStyle(QFrame.Panel | QFrame.Sunken)

        self.btn_measure_displacement = QPushButton("Measure Displacement")
        self.btn_measure_displacement.setCheckable(False)
        self.btn_measure_displacement.setChecked(False)
        self.btn_measure_displacement.setDefault(False)
        if not self.laserAutofocusController.is_initialized:
            self.btn_measure_displacement.setEnabled(False)

        self.entry_target = QDoubleSpinBox()
        self.entry_target.setMinimum(-100)
        self.entry_target.setMaximum(100)
        self.entry_target.setSingleStep(0.01)
        self.entry_target.setDecimals(2)
        self.entry_target.setValue(0)
        self.entry_target.setKeyboardTracking(False)

        self.btn_move_to_target = QPushButton("Move to Target")
        self.btn_move_to_target.setCheckable(False)
        self.btn_move_to_target.setChecked(False)
        self.btn_move_to_target.setDefault(False)
        if not self.laserAutofocusController.is_initialized:
            self.btn_move_to_target.setEnabled(False)

        self.grid = QGridLayout()

        self.grid.addWidget(self.btn_initialize,0,0,1,2)
        self.grid.addWidget(self.btn_set_reference,0,2,1,2)

        self.grid.addWidget(QLabel('Displacement (um)'),1,0)
        self.grid.addWidget(self.label_displacement,1,1)
        self.grid.addWidget(self.btn_measure_displacement,1,2,1,2)

        self.grid.addWidget(QLabel('Target (um)'),2,0)
        self.grid.addWidget(self.entry_target,2,1)
        self.grid.addWidget(self.btn_move_to_target,2,2,1,2)
        self.setLayout(self.grid)

        # make connections
        self.btn_initialize.clicked.connect(self.init_controller)
        self.btn_set_reference.clicked.connect(self.laserAutofocusController.set_reference)
        self.btn_measure_displacement.clicked.connect(self.laserAutofocusController.measure_displacement)
        self.btn_move_to_target.clicked.connect(self.move_to_target)
        self.laserAutofocusController.signal_displacement_um.connect(self.label_displacement.setNum)

    def init_controller(self):
        self.laserAutofocusController.initialize_auto()
        if self.laserAutofocusController.is_initialized:
            self.btn_set_reference.setEnabled(True)
            self.btn_measure_displacement.setEnabled(True)
            self.btn_move_to_target.setEnabled(True)

    def move_to_target(self,target_um):
        self.laserAutofocusController.move_to_target(self.entry_target.value())


class WellplateFormatWidget(QWidget):

    signalWellplateSettings = Signal(QVariant, float, float, int, int, float, float, int, int, int)

    def __init__(self, navigationController, navigationViewer, streamHandler, liveController):
        super().__init__()
        self.navigationController = navigationController
        self.navigationViewer = navigationViewer
        self.streamHandler = streamHandler
        self.liveController = liveController
        self.wellplate_format = WELLPLATE_FORMAT
        self.custom_formats = {}
        self.csv_path = SAMPLE_FORMATS_CSV_PATH # 'sample_formats.csv'
        self.load_formats_from_csv()
        self.initUI()

    def initUI(self):
        layout = QHBoxLayout(self)
        self.label = QLabel("Sample Format", self)
        self.comboBox = QComboBox(self)
        self.populate_combo_box()
        self.comboBox.setSizePolicy(QSizePolicy.Expanding, QSizePolicy.Fixed)
        layout.addWidget(self.label)
        layout.addWidget(self.comboBox)
        self.comboBox.currentIndexChanged.connect(self.wellplateChanged)
        index = self.comboBox.findData(self.wellplate_format)
        if index >= 0:
            self.comboBox.setCurrentIndex(index)

    def populate_combo_box(self):
        self.comboBox.clear()
        self.comboBox.addItem("glass slide", 0)
        for format_, settings in WELLPLATE_FORMAT_SETTINGS.items():
            self.comboBox.addItem(f"{format_} well plate", int(format_))
        for name in self.custom_formats:
            self.comboBox.addItem(name, name)

        # Add custom item and set its font to italic
        self.comboBox.addItem("calibrate format...", 'custom')
        index = self.comboBox.count() - 1  # Get the index of the last item
        font = QFont()
        font.setItalic(True)
        self.comboBox.setItemData(index, font, Qt.FontRole)

    def wellplateChanged(self, index):
        self.wellplate_format = self.comboBox.itemData(index)
        if self.wellplate_format == "custom":
            calibration_dialog = WellplateCalibration(self, self.navigationController, self.navigationViewer, self.streamHandler, self.liveController)
            result = calibration_dialog.exec_()
            if result == QDialog.Rejected:
                # If the dialog was closed without adding a new format, revert to the previous selection
                prev_index = self.comboBox.findData(self.wellplate_format)
                self.comboBox.setCurrentIndex(prev_index)
        else:
            self.setWellplateSettings(self.wellplate_format)

    def setWellplateSettings(self, wellplate_format):
        if wellplate_format in WELLPLATE_FORMAT_SETTINGS:
            settings = WELLPLATE_FORMAT_SETTINGS[wellplate_format]
        elif isinstance(wellplate_format, str) and wellplate_format in self.custom_formats:
            settings = self.custom_formats[wellplate_format]
        elif wellplate_format == 0:
            self.signalWellplateSettings.emit(QVariant(0), 0, 0, 0, 0, 0, 0, 0, 1, 1)
            return
        else:
            print(f"Wellplate format {wellplate_format} not recognized")
            return

        self.signalWellplateSettings.emit(
            QVariant(wellplate_format),
            settings['a1_x_mm'],
            settings['a1_y_mm'],
            settings['a1_x_pixel'],
            settings['a1_y_pixel'],
            settings['well_size_mm'],
            settings['well_spacing_mm'],
            settings['number_of_skip'],
            settings['rows'],
            settings['cols']
        )

    def getWellplateSettings(self, wellplate_format):
        if wellplate_format in WELLPLATE_FORMAT_SETTINGS:
            settings = WELLPLATE_FORMAT_SETTINGS[wellplate_format]
        elif isinstance(wellplate_format, str) and wellplate_format in self.custom_formats:
            settings = self.custom_formats[wellplate_format]
        elif wellplate_format == 0:
            settings = {
                'format': 0,
                'a1_x_mm': 0,
                'a1_y_mm': 0,
                'a1_x_pixel': 0,
                'a1_y_pixel': 0,
                'well_size_mm': 0,
                'well_spacing_mm': 0,
                'number_of_skip': 0,
                'rows': 1,
                'cols': 1
            }
        else:
            return None
        return settings

    def add_custom_format(self, name, settings):
        self.custom_formats[name] = settings
        self.populate_combo_box()
        index = self.comboBox.findData(name)
        if index >= 0:
            self.comboBox.setCurrentIndex(index)
        self.wellplateChanged(index)

    def load_formats_from_csv(self):
        cache_path = os.path.join('cache', self.csv_path)
        config_path = os.path.join('objective_and_sample_formats', self.csv_path)

        if os.path.exists(cache_path):
            pass
        elif os.path.exists(config_path):
            os.makedirs('cache', exist_ok=True)
            shutil.copy(config_path, cache_path)
        else:
            print(f"CSV file not found in cache or configurations: {config_path}")
            return
        try:
            with open(cache_path, 'r') as csvfile:
                reader = csv.DictReader(csvfile)
                for row in reader:
                    format_ = row['format']
                    if format_.isdigit():
                        format_ = int(format_)
                        if format_ not in WELLPLATE_FORMAT_SETTINGS:
                            WELLPLATE_FORMAT_SETTINGS[format_] = self.parse_csv_row(row)
                    else:
                        self.custom_formats[format_] = self.parse_csv_row(row)
        except FileNotFoundError:
            print(f"CSV file not found: {cache_path}")

    def save_formats_to_csv(self):
        cache_path = os.path.join('cache', self.csv_path)
        os.makedirs('cache', exist_ok=True)

        fieldnames = ['format', 'a1_x_mm', 'a1_y_mm', 'a1_x_pixel', 'a1_y_pixel', 'well_size_mm', 'well_spacing_mm', 'number_of_skip', 'rows', 'cols']
        with open(cache_path, 'w', newline='') as csvfile:
            writer = csv.DictWriter(csvfile, fieldnames=fieldnames)
            writer.writeheader()
            for format_, settings in WELLPLATE_FORMAT_SETTINGS.items():
                writer.writerow({**{'format': format_}, **settings})
            for name, settings in self.custom_formats.items():
                writer.writerow({**{'format': name}, **settings})

    @staticmethod
    def parse_csv_row(row):
        return {
            'a1_x_mm': float(row['a1_x_mm']),
            'a1_y_mm': float(row['a1_y_mm']),
            'a1_x_pixel': int(row['a1_x_pixel']),
            'a1_y_pixel': int(row['a1_y_pixel']),
            'well_size_mm': float(row['well_size_mm']),
            'well_spacing_mm': float(row['well_spacing_mm']),
            'number_of_skip': int(row['number_of_skip']),
            'rows': int(row['rows']),
            'cols': int(row['cols'])
        }


class WellplateCalibration(QDialog):

    def __init__(self, wellplateFormatWidget, navigationController, navigationViewer, streamHandler, liveController):
        super().__init__()
        self.setWindowTitle("Well Plate Calibration")
        self.wellplateFormatWidget = wellplateFormatWidget
        self.navigationController = navigationController
        self.navigationViewer = navigationViewer
        self.streamHandler = streamHandler
        self.liveController = liveController
        self.was_live = self.liveController.is_live
        self.corners = [None, None, None]
        self.show_virtual_joystick = True # FLAG
        self.initUI()
        # Initially allow click-to-move and hide the joystick controls
        self.clickToMoveCheckbox.setChecked(True)
        self.toggleVirtualJoystick(False)

    def initUI(self):
        layout = QHBoxLayout(self)  # Change to QHBoxLayout to have two columns

        # Left column for existing controls
        left_layout = QVBoxLayout()

        # Add radio buttons for selecting mode
        self.mode_group = QButtonGroup(self)
        self.new_format_radio = QRadioButton("Add New Format")
        self.calibrate_format_radio = QRadioButton("Calibrate Existing Format")
        self.mode_group.addButton(self.new_format_radio)
        self.mode_group.addButton(self.calibrate_format_radio)
        self.new_format_radio.setChecked(True)
        
        left_layout.addWidget(self.new_format_radio)
        left_layout.addWidget(self.calibrate_format_radio)

        # Existing format selection (initially hidden)
        self.existing_format_combo = QComboBox(self)
        self.populate_existing_formats()
        self.existing_format_combo.hide()
        left_layout.addWidget(self.existing_format_combo)

        # Connect radio buttons to toggle visibility
        self.new_format_radio.toggled.connect(self.toggle_input_mode)
        self.calibrate_format_radio.toggled.connect(self.toggle_input_mode)

        self.form_layout = QFormLayout()

        self.nameInput = QLineEdit(self)
        self.nameInput.setPlaceholderText("custom well plate")
        self.form_layout.addRow("Sample Name:", self.nameInput)

        self.rowsInput = QSpinBox(self)
        self.rowsInput.setRange(1, 100)
        self.rowsInput.setValue(8)
        self.form_layout.addRow("# Rows:", self.rowsInput)

        self.colsInput = QSpinBox(self)
        self.colsInput.setRange(1, 100)
        self.colsInput.setValue(12)
        self.form_layout.addRow("# Columns:", self.colsInput)

        # Add new inputs for plate dimensions
        self.plateWidthInput = QDoubleSpinBox(self)
        self.plateWidthInput.setRange(10, 500)  # Adjust range as needed
        self.plateWidthInput.setValue(127.76)  # Default value for a standard 96-well plate
        self.plateWidthInput.setSuffix(' mm')
        self.form_layout.addRow("Plate Width:", self.plateWidthInput)

        self.plateHeightInput = QDoubleSpinBox(self)
        self.plateHeightInput.setRange(10, 500)  # Adjust range as needed
        self.plateHeightInput.setValue(85.48)  # Default value for a standard 96-well plate
        self.plateHeightInput.setSuffix(' mm')
        self.form_layout.addRow("Plate Height:", self.plateHeightInput)

        self.wellSpacingInput = QDoubleSpinBox(self)
        self.wellSpacingInput.setRange(0.1, 100)
        self.wellSpacingInput.setValue(9)
        self.wellSpacingInput.setSingleStep(0.1)
        self.wellSpacingInput.setDecimals(2)
        self.wellSpacingInput.setSuffix(' mm')
        self.form_layout.addRow("Well Spacing:", self.wellSpacingInput)

        left_layout.addLayout(self.form_layout)

        points_layout = QGridLayout()
        self.cornerLabels = []
        self.setPointButtons = []
        navigate_label = QLabel("Navigate to and Select\n3 Points on the Edge of Well A1")
        navigate_label.setAlignment(Qt.AlignCenter)
        # navigate_label.setStyleSheet("font-weight: bold;")
        points_layout.addWidget(navigate_label, 0, 0, 1, 2)
        for i in range(1, 4):
            label = QLabel(f"Point {i}: N/A")
            button = QPushButton("Set Point")
            button.setFixedWidth(button.sizeHint().width())
            button.clicked.connect(lambda checked, index=i-1: self.setCorner(index))
            points_layout.addWidget(label, i, 0)
            points_layout.addWidget(button, i, 1)
            self.cornerLabels.append(label)
            self.setPointButtons.append(button)

        points_layout.setColumnStretch(0,1)
        left_layout.addLayout(points_layout)

        # Add 'Click to Move' checkbox
        self.clickToMoveCheckbox = QCheckBox("Click to Move")
        self.clickToMoveCheckbox.stateChanged.connect(self.toggleClickToMove)
        left_layout.addWidget(self.clickToMoveCheckbox)

        # Add 'Show Virtual Joystick' checkbox
        self.showJoystickCheckbox = QCheckBox("Virtual Joystick")
        self.showJoystickCheckbox.stateChanged.connect(self.toggleVirtualJoystick)
        left_layout.addWidget(self.showJoystickCheckbox)

        self.calibrateButton = QPushButton("Calibrate")
        self.calibrateButton.clicked.connect(self.calibrate)
        self.calibrateButton.setEnabled(False)
        left_layout.addWidget(self.calibrateButton)

        # Add left column to main layout
        layout.addLayout(left_layout)

        self.live_viewer = CalibrationLiveViewer(parent=self)
        self.streamHandler.image_to_display.connect(self.live_viewer.display_image)
        #self.live_viewer.signal_calibration_viewer_click.connect(self.navigationController.move_from_click)

        if not self.was_live:
            self.liveController.start_live()

        # when the dialog closes i want to # self.liveController.stop_live() if live was stopped before. . . if it was on before, leave it on
        layout.addWidget(self.live_viewer)

        # Right column for joystick and sensitivity controls
        self.right_layout = QVBoxLayout()
        self.right_layout.addStretch(1)

        self.joystick = Joystick(self)
        self.joystick.joystickMoved.connect(self.moveStage)
        self.right_layout.addWidget(self.joystick, 0, Qt.AlignTop | Qt.AlignHCenter)

        self.right_layout.addStretch(1)

        # Create a container widget for sensitivity label and slider
        sensitivity_layout = QVBoxLayout()

        sensitivityLabel = QLabel("Joystick Sensitivity")
        sensitivityLabel.setAlignment(Qt.AlignCenter)
        sensitivity_layout.addWidget(sensitivityLabel)

        self.sensitivitySlider = QSlider(Qt.Horizontal)
        self.sensitivitySlider.setMinimum(1)
        self.sensitivitySlider.setMaximum(100)
        self.sensitivitySlider.setValue(50)
        self.sensitivitySlider.setTickPosition(QSlider.TicksBelow)
        self.sensitivitySlider.setTickInterval(10)

        label_width = sensitivityLabel.sizeHint().width()
        self.sensitivitySlider.setFixedWidth(label_width)

        sensitivity_layout.addWidget(self.sensitivitySlider, 0, Qt.AlignHCenter)

        self.right_layout.addLayout(sensitivity_layout)

        layout.addLayout(self.right_layout)

        if not self.was_live:
            self.liveController.start_live()

    def toggleVirtualJoystick(self, state):
        if state:
            self.joystick.show()
            self.sensitivitySlider.show()
            self.right_layout.itemAt(self.right_layout.indexOf(self.joystick)).widget().show()
            self.right_layout.itemAt(self.right_layout.count() - 1).layout().itemAt(0).widget().show()  # Show sensitivity label
            self.right_layout.itemAt(self.right_layout.count() - 1).layout().itemAt(1).widget().show()  # Show sensitivity slider
        else:
            self.joystick.hide()
            self.sensitivitySlider.hide()
            self.right_layout.itemAt(self.right_layout.indexOf(self.joystick)).widget().hide()
            self.right_layout.itemAt(self.right_layout.count() - 1).layout().itemAt(0).widget().hide()  # Hide sensitivity label
            self.right_layout.itemAt(self.right_layout.count() - 1).layout().itemAt(1).widget().hide()  # Hide sensitivity slider

    # def updateCursorPosition(self, x, y):
    #     x_mm = self.navigationController.x_pos_mm + (x - self.live_viewer.width() / 2) * self.navigationController.x_mm_per_pixel
    #     y_mm = self.navigationController.y_pos_mm + (y - self.live_viewer.height() / 2) * self.navigationController.y_mm_per_pixel

    def moveStage(self, x, y):
        sensitivity = self.sensitivitySlider.value() / 50.0  # Normalize to 0-2 range
        max_speed = 0.1 * sensitivity
        exponent = 2

        dx = math.copysign(max_speed * abs(x)**exponent, x)
        dy = math.copysign(max_speed * abs(y)**exponent, y)

        self.navigationController.move_x(dx)
        self.navigationController.move_y(dy)

    def toggleClickToMove(self, state):
        if state == Qt.Checked:
            self.navigationController.set_flag_click_to_move(True)
            self.live_viewer.signal_calibration_viewer_click.connect(self.viewerClicked)
        else:
            self.live_viewer.signal_calibration_viewer_click.disconnect(self.viewerClicked)
            self.navigationController.set_flag_click_to_move(False)

    def viewerClicked(self, x, y, width, height):
        if self.clickToMoveCheckbox.isChecked():
            self.navigationController.move_from_click(x, y, width, height)

    def setCorner(self, index):
        if self.corners[index] is None:
            x = self.navigationController.x_pos_mm
            y = self.navigationController.y_pos_mm

            # Check if the new point is different from existing points
            if any(corner is not None and np.allclose([x, y], corner) for corner in self.corners):
                QMessageBox.warning(self, "Duplicate Point", "This point is too close to an existing point. Please choose a different location.")
                return

            self.corners[index] = (x, y)
            self.cornerLabels[index].setText(f"Point {index+1}: ({x:.2f}, {y:.2f})")
            self.setPointButtons[index].setText("Clear Point")
        else:
            self.corners[index] = None
            self.cornerLabels[index].setText(f"Point {index+1}: Not set")
            self.setPointButtons[index].setText("Set Point")

        self.calibrateButton.setEnabled(all(corner is not None for corner in self.corners))

    def populate_existing_formats(self):
        self.existing_format_combo.clear()
        for format_ in WELLPLATE_FORMAT_SETTINGS:
            self.existing_format_combo.addItem(f"{format_} well plate", format_)
        for name in self.wellplateFormatWidget.custom_formats:
            self.existing_format_combo.addItem(name, name)

    def toggle_input_mode(self):
        if self.new_format_radio.isChecked():
            self.existing_format_combo.hide()
            for i in range(self.form_layout.rowCount()):
                self.form_layout.itemAt(i, QFormLayout.FieldRole).widget().show()
                self.form_layout.itemAt(i, QFormLayout.LabelRole).widget().show()
        else:
            self.existing_format_combo.show()
            for i in range(self.form_layout.rowCount()):
                self.form_layout.itemAt(i, QFormLayout.FieldRole).widget().hide()
                self.form_layout.itemAt(i, QFormLayout.LabelRole).widget().hide()

    def calibrate(self):
        try:
            if self.new_format_radio.isChecked():
                if not self.nameInput.text() or not all(self.corners):
                    QMessageBox.warning(self, "Incomplete Information", "Please fill in all fields and set 3 corner points before calibrating.")
                    return

                name = self.nameInput.text()
                rows = self.rowsInput.value()
                cols = self.colsInput.value()
                well_spacing_mm = self.wellSpacingInput.value()
                plate_width_mm = self.plateWidthInput.value()
                plate_height_mm = self.plateHeightInput.value()

                center, radius = self.calculate_circle(self.corners)
                well_size_mm = radius * 2
                a1_x_mm, a1_y_mm = center
                scale = 1 / 0.084665
                a1_x_pixel = round(a1_x_mm * scale)
                a1_y_pixel = round(a1_y_mm * scale)

                new_format = {
                    'a1_x_mm': a1_x_mm,
                    'a1_y_mm': a1_y_mm,
                    'a1_x_pixel': a1_x_pixel,
                    'a1_y_pixel': a1_y_pixel,
                    'well_size_mm': well_size_mm,
                    'well_spacing_mm': well_spacing_mm,
                    'number_of_skip': 0,
                    'rows': rows,
                    'cols': cols,
                }

                self.wellplateFormatWidget.add_custom_format(name, new_format)
                self.wellplateFormatWidget.save_formats_to_csv()
                self.create_wellplate_image(name, new_format, plate_width_mm, plate_height_mm)
                self.wellplateFormatWidget.setWellplateSettings(name)
                success_message = f"New format '{name}' has been successfully created and calibrated."

            else:
                selected_format = self.existing_format_combo.currentData()
                if not all(self.corners):
                    QMessageBox.warning(self, "Incomplete Information", "Please set 3 corner points before calibrating.")
                    return

                center, radius = self.calculate_circle(self.corners)
                well_size_mm = radius * 2
                a1_x_mm, a1_y_mm = center

                # Get the existing format settings
                if isinstance(selected_format, int):
                    existing_settings = WELLPLATE_FORMAT_SETTINGS[selected_format]
                else:
                    existing_settings = self.wellplateFormatWidget.custom_formats[selected_format]

                # # Calculate the offset between the original 0,0 pixel and 0,0 mm
                # original_offset_x = existing_settings['a1_x_mm'] - (existing_settings['a1_x_pixel'] * 0.084665)
                # original_offset_y = existing_settings['a1_y_mm'] - (existing_settings['a1_y_pixel'] * 0.084665)
                # # Calculate new pixel coordinates using the original offset
                # a1_x_pixel = round((a1_x_mm - original_offset_x) / 0.084665)
                # a1_y_pixel = round((a1_y_mm - original_offset_y) / 0.084665)

                print(f"Updating existing format {selected_format} well plate")
                print(f"OLD: 'a1_x_mm': {existing_settings['a1_x_mm']}, 'a1_y_mm': {existing_settings['a1_y_mm']}, 'well_size_mm': {existing_settings['well_size_mm']}")
                print(f"NEW: 'a1_x_mm': {a1_x_mm}, 'a1_y_mm': {a1_y_mm}, 'well_size_mm': {well_size_mm}") 

                updated_settings = {
                    'a1_x_mm': a1_x_mm,
                    'a1_y_mm': a1_y_mm,
                    # 'a1_x_pixel': a1_x_pixel,
                    # 'a1_y_pixel': a1_y_pixel,
                    'well_size_mm': well_size_mm,
                }

                if isinstance(selected_format, int):
                    WELLPLATE_FORMAT_SETTINGS[selected_format].update(updated_settings)
                else:
                    self.wellplateFormatWidget.custom_formats[selected_format].update(updated_settings)

                self.wellplateFormatWidget.save_formats_to_csv()
                self.wellplateFormatWidget.setWellplateSettings(selected_format)
                success_message = f"Format '{selected_format} well plate' has been successfully recalibrated."

            # Update the WellplateFormatWidget's combo box to reflect the newly calibrated format
            self.wellplateFormatWidget.populate_combo_box()
            index = self.wellplateFormatWidget.comboBox.findData(selected_format if self.calibrate_format_radio.isChecked() else name)
            if index >= 0:
                self.wellplateFormatWidget.comboBox.setCurrentIndex(index)

            # Display success message
            QMessageBox.information(self, "Calibration Successful", success_message)
            self.accept()

        except Exception as e:
            QMessageBox.critical(self, "Calibration Error", f"An error occurred during calibration: {str(e)}")

    def create_wellplate_image(self, name, format_data, plate_width_mm, plate_height_mm):

        scale = 1 / 0.084665
        def mm_to_px(mm):
            return round(mm * scale)

        width = mm_to_px(plate_width_mm)
        height = mm_to_px(plate_height_mm)
        image = Image.new('RGB', (width, height), color='white')
        draw = ImageDraw.Draw(image)

        rows, cols = format_data['rows'], format_data['cols']
        well_spacing_mm = format_data['well_spacing_mm']
        well_size_mm = format_data['well_size_mm']
        a1_x_mm, a1_y_mm = format_data['a1_x_mm'], format_data['a1_y_mm']

        def draw_left_slanted_rectangle(draw, xy, slant, width=4, outline='black', fill=None):
            x1, y1, x2, y2 = xy

            # Define the polygon points
            points = [
                (x1 + slant, y1),  # Top-left after slant
                (x2, y1),          # Top-right
                (x2, y2),          # Bottom-right
                (x1 + slant, y2),  # Bottom-left after slant
                (x1, y2 - slant),  # Bottom of left slant
                (x1, y1 + slant)   # Top of left slant
            ]

            # Draw the filled polygon with outline
            draw.polygon(points, fill=fill, outline=outline, width=width)

        # Draw the outer rectangle with rounded corners
        corner_radius = 20
        draw.rounded_rectangle([0, 0, width-1, height-1], radius=corner_radius, outline='black', width=4, fill='grey')

        # Draw the inner rectangle with left slanted corners
        margin = 20
        slant = 40
        draw_left_slanted_rectangle(draw,
                                    [margin, margin, width-margin, height-margin],
                                    slant, width=4, outline='black', fill='lightgrey')

        # Function to draw a circle
        def draw_circle(x, y, diameter):
            radius = diameter / 2
            draw.ellipse([x-radius, y-radius, x+radius, y+radius], outline='black', width=4, fill='white')

        # Draw the wells
        for row in range(rows):
            for col in range(cols):
                x = mm_to_px(a1_x_mm + col * well_spacing_mm)
                y = mm_to_px(a1_y_mm + row * well_spacing_mm)
                draw_circle(x, y, mm_to_px(well_size_mm))

        # Load a default font
        font_size = 30
        font = ImageFont.load_default().font_variant(size=font_size)

        # Add column labels
        for col in range(cols):
            label = str(col + 1)
            x = mm_to_px(a1_x_mm + col * well_spacing_mm)
            y = mm_to_px((a1_y_mm - well_size_mm/2) / 2)
            bbox = font.getbbox(label)
            text_width = bbox[2] - bbox[0]
            text_height = bbox[3] - bbox[1]
            draw.text((x - text_width/2, y), label, fill="black", font=font)

        # Add row labels
        for row in range(rows):
            label = chr(65 + row) if row < 26 else chr(65 + row // 26 - 1) + chr(65 + row % 26)
            x = mm_to_px((a1_x_mm - well_size_mm/2 ) / 2)
            y = mm_to_px(a1_y_mm + row * well_spacing_mm)
            bbox = font.getbbox(label)
            text_height = bbox[3] - bbox[1]
            text_width = bbox[2] - bbox[0]
            draw.text((x + 20 - text_width/2, y - text_height + 1), label, fill="black", font=font)

        image_path = os.path.join('images', f'{name.replace(" ", "_")}.png')
        image.save(image_path)
        print(f"Wellplate image saved as {image_path}")
        return image_path

    @staticmethod
    def calculate_circle(points):
        # Convert points to numpy array
        points = np.array(points)

        # Calculate the center and radius of the circle
        A = np.array([points[1] - points[0], points[2] - points[0]])
        b = np.sum(A * (points[1:3] + points[0]) / 2, axis=1)
        center = np.linalg.solve(A, b)

        # Calculate the radius
        radius = np.mean(np.linalg.norm(points - center, axis=1))

        return center, radius

    def closeEvent(self, event):
        # Stop live view if it wasn't initially on
        if not self.was_live:
            self.liveController.stop_live()
        super().closeEvent(event)

    def accept(self):
        # Stop live view if it wasn't initially on
        if not self.was_live:
            self.liveController.stop_live()
        super().accept()

    def reject(self):
        # This method is called when the dialog is closed without accepting
        if not self.was_live:
            self.liveController.stop_live()
        sample = self.navigationViewer.sample

        # Convert sample string to format int
        if 'glass slide' in sample:
            sample_format = 0
        else:
            try:
                sample_format = int(sample.split()[0])
            except (ValueError, IndexError):
                print(f"Unable to parse sample format from '{sample}'. Defaulting to 0.")
                sample_format = 0

        # Set dropdown to the current sample format
        index = self.wellplateFormatWidget.comboBox.findData(sample_format)
        if index >= 0:
            self.wellplateFormatWidget.comboBox.setCurrentIndex(index)

        # Update wellplate settings
        self.wellplateFormatWidget.setWellplateSettings(sample_format)

        super().reject()


class CalibrationLiveViewer(QWidget):

    signal_calibration_viewer_click = Signal(int, int, int, int)
    signal_mouse_moved = Signal(int, int)

    def __init__(self, parent=None):
        super().__init__()
        self.parent = parent
        self.initial_zoom_set = False
        self.initUI()

    def initUI(self):
        layout = QVBoxLayout(self)
        layout.setContentsMargins(0, 0, 0, 0)

        self.view = pg.GraphicsLayoutWidget()
        self.viewbox = self.view.addViewBox()
        self.viewbox.setAspectLocked(True)
        self.viewbox.invertY(True)

        # Set appropriate panning limits based on the acquisition image or plate size
        xmax = int(Acquisition.CROP_WIDTH * Acquisition.IMAGE_DISPLAY_SCALING_FACTOR)
        ymax = int(Acquisition.CROP_HEIGHT * Acquisition.IMAGE_DISPLAY_SCALING_FACTOR)
        self.viewbox.setLimits(xMin=0, xMax=xmax, yMin=0, yMax=ymax)

        self.img_item = pg.ImageItem()
        self.viewbox.addItem(self.img_item)

        # Add fixed crosshair
        pen = QPen(QColor(255, 0, 0))  # Red color
        pen.setWidth(4)

        self.crosshair_h = pg.InfiniteLine(angle=0, movable=False, pen=pen)
        self.crosshair_v = pg.InfiniteLine(angle=90, movable=False, pen=pen)
        self.viewbox.addItem(self.crosshair_h)
        self.viewbox.addItem(self.crosshair_v)

        layout.addWidget(self.view)

        # Connect double-click event
        self.view.scene().sigMouseClicked.connect(self.onMouseClicked)

        # Set fixed size for the viewer
        self.setFixedSize(500, 500)

        # Initialize with a blank image
        self.display_image(np.zeros((xmax, ymax)))

    def setCrosshairPosition(self):
        center = self.viewbox.viewRect().center()
        self.crosshair_h.setPos(center.y())
        self.crosshair_v.setPos(center.x())

    def display_image(self, image):
        # Step 1: Update the image
        self.img_item.setImage(image)

        # Step 2: Get the image dimensions
        image_width = image.shape[1]
        image_height = image.shape[0]

        # Step 3: Calculate the center of the image
        image_center_x = image_width / 2
        image_center_y = image_height / 2

        # Step 4: Calculate the current view range
        current_view_range = self.viewbox.viewRect()

        # Step 5: If it's the first image or initial zoom hasn't been set, center the image
        if not self.initial_zoom_set:
            self.viewbox.setRange(xRange=(0, image_width), yRange=(0, image_height), padding=0)
            self.initial_zoom_set = True  # Mark initial zoom as set

        # Step 6: Always center the view around the image center (for seamless transitions)
        else:
            self.viewbox.setRange(
                xRange=(image_center_x - current_view_range.width() / 2,
                        image_center_x + current_view_range.width() / 2),
                yRange=(image_center_y - current_view_range.height() / 2,
                        image_center_y + current_view_range.height() / 2),
                padding=0
            )

        # Step 7: Ensure the crosshair is updated
        self.setCrosshairPosition()

    # def mouseMoveEvent(self, event):
    #     self.signal_mouse_moved.emit(event.x(), event.y())

    def onMouseClicked(self, event):
        # Map the scene position to view position
        if event.double(): # double click to move
            pos = event.pos()
            scene_pos = self.viewbox.mapSceneToView(pos)

            # Get the x, y coordinates
            x, y = int(scene_pos.x()), int(scene_pos.y())
            # Ensure the coordinates are within the image boundaries
            image_shape = self.img_item.image.shape
            if 0 <= x < image_shape[1] and 0 <= y < image_shape[0]:
                # Adjust the coordinates to be relative to the center of the image
                x_centered = x - image_shape[1] // 2
                y_centered = y - image_shape[0] // 2
                # Emit the signal with the clicked coordinates and image size
                self.signal_calibration_viewer_click.emit(x_centered, y_centered, image_shape[1], image_shape[0])
            else:
                print("click was outside the image bounds.")
        else:
            print("single click only detected")

    def wheelEvent(self, event):
        if event.angleDelta().y() > 0:
            scale_factor = 0.9
        else:
            scale_factor = 1.1

        # Get the center of the viewbox
        center = self.viewbox.viewRect().center()

        # Scale the view
        self.viewbox.scaleBy((scale_factor, scale_factor), center)

        # Update crosshair position after scaling
        self.setCrosshairPosition()

        event.accept()

    def resizeEvent(self, event):
        super().resizeEvent(event)
        self.setCrosshairPosition()


class Joystick(QWidget):
    joystickMoved = Signal(float, float)  # Emits x and y values between -1 and 1

    def __init__(self, parent=None):
        super().__init__(parent)
        self.setFixedSize(200, 200)
        self.inner_radius = 40
        self.max_distance = self.width() // 2 - self.inner_radius
        self.outer_radius = int(self.width() * 3 / 8)
        self.current_x = 0
        self.current_y = 0
        self.is_pressed = False
        self.timer = QTimer(self)

    def paintEvent(self, event):
        painter = QPainter(self)
        painter.setRenderHint(QPainter.Antialiasing)

        # Calculate the painting area
        paint_rect = QRectF(0, 0, 200, 200)

        # Draw outer circle
        painter.setBrush(QColor(230, 230, 230))  # Light grey fill
        painter.setPen(QPen(QColor(100, 100, 100), 2))  # Dark grey outline
        painter.drawEllipse(paint_rect.center(), self.outer_radius, self.outer_radius)

        # Draw inner circle (joystick position)
        painter.setBrush(QColor(100, 100, 100))
        painter.setPen(Qt.NoPen)
        joystick_x = paint_rect.center().x() + self.current_x * self.max_distance
        joystick_y = paint_rect.center().y() + self.current_y * self.max_distance
        painter.drawEllipse(QPointF(joystick_x, joystick_y), self.inner_radius, self.inner_radius)

    def mousePressEvent(self, event):
        if QRectF(0, 0, 200, 200).contains(event.pos()):
            self.is_pressed = True
            self.updateJoystickPosition(event.pos())
            self.timer.timeout.connect(self.update_position)
            self.timer.start(10)

    def mouseMoveEvent(self, event):
        if self.is_pressed and QRectF(0, 0, 200, 200).contains(event.pos()):
            self.updateJoystickPosition(event.pos())

    def mouseReleaseEvent(self, event):
        self.is_pressed = False
        self.updateJoystickPosition(QPointF(100, 100))  # Center position
        self.timer.timeout.disconnect(self.update_position)
        self.joystickMoved.emit(0, 0)

    def update_position(self):
        if self.is_pressed:
            self.joystickMoved.emit(self.current_x, -self.current_y)

    def updateJoystickPosition(self, pos):
        center = QPointF(100, 100)
        dx = pos.x() - center.x()
        dy = pos.y() - center.y()
        distance = math.sqrt(dx**2 + dy**2)

        if distance > self.max_distance:
            dx = dx * self.max_distance / distance
            dy = dy * self.max_distance / distance

        self.current_x = dx / self.max_distance
        self.current_y = dy / self.max_distance
        self.update()


class WellSelectionWidget(QTableWidget):

    signal_wellSelected = Signal(bool)
    signal_wellSelectedPos = Signal(float, float)

    def __init__(self, format_, wellplateFormatWidget, *args, **kwargs):
        super(WellSelectionWidget, self).__init__(*args, **kwargs)
        self.wellplateFormatWidget = wellplateFormatWidget
        self.wellplateFormatWidget.signalWellplateSettings.connect(self.updateWellplateSettings)
        self.cellDoubleClicked.connect(self.onDoubleClick)
        self.itemSelectionChanged.connect(self.onSelectionChanged)
        self.fixed_height = 400
        self.setFormat(format_)

    def setFormat(self, format_):
        self.format = format_
        settings = self.getWellplateSettings(self.format)
        self.rows = settings['rows']
        self.columns = settings['cols']
        self.spacing_mm = settings['well_spacing_mm']
        self.number_of_skip = settings['number_of_skip']
        self.a1_x_mm = settings['a1_x_mm']
        self.a1_y_mm = settings['a1_y_mm']
        self.a1_x_pixel = settings['a1_x_pixel']
        self.a1_y_pixel = settings['a1_y_pixel']
        self.well_size_mm = settings['well_size_mm']

        self.setRowCount(self.rows)
        self.setColumnCount(self.columns)
        self.initUI()
        self.setData()

    def initUI(self):
        # Disable editing, scrollbars, and other interactions
        self.setEditTriggers(QTableWidget.NoEditTriggers)
        self.setVerticalScrollBarPolicy(Qt.ScrollBarAlwaysOff)
        self.setHorizontalScrollBarPolicy(Qt.ScrollBarAlwaysOff)
        self.verticalScrollBar().setDisabled(True)
        self.horizontalScrollBar().setDisabled(True)
        self.setFocusPolicy(Qt.NoFocus)
        self.setTabKeyNavigation(False)
        self.setDragEnabled(False)
        self.setAcceptDrops(False)
        self.setDragDropOverwriteMode(False)
        self.setMouseTracking(False)

        if self.format == 1536:
            font = QFont()
            font.setPointSize(6)  # You can adjust this value as needed
        else:
            font = QFont()
        self.horizontalHeader().setFont(font)
        self.verticalHeader().setFont(font)

        self.setLayout()

    def setLayout(self):
        # Calculate available space and cell size
        header_height = self.horizontalHeader().height()
        available_height = self.fixed_height - header_height  # Fixed height of 408 pixels

        # Calculate cell size based on the minimum of available height and width
        cell_size = available_height // self.rowCount()

        self.verticalHeader().setSectionResizeMode(QHeaderView.Fixed)
        self.verticalHeader().setDefaultSectionSize(cell_size)
        self.horizontalHeader().setSectionResizeMode(QHeaderView.Fixed)
        self.horizontalHeader().setDefaultSectionSize(cell_size)

        # Ensure sections do not resize
        self.verticalHeader().setMinimumSectionSize(cell_size)
        self.verticalHeader().setMaximumSectionSize(cell_size)
        self.horizontalHeader().setMinimumSectionSize(cell_size)
        self.horizontalHeader().setMaximumSectionSize(cell_size)

        row_header_width = self.verticalHeader().width()

        # Calculate total width and height
        total_height = (self.rowCount() * cell_size) + header_height
        total_width = (self.columnCount() * cell_size) + row_header_width

        # Set the widget's fixed size
        self.setFixedHeight(total_height)
        self.setFixedWidth(total_width)

        # Force the widget to update its layout
        self.updateGeometry()
        self.viewport().update()

    def getWellplateSettings(self, wellplate_format):
        return self.wellplateFormatWidget.getWellplateSettings(wellplate_format)

    def updateWellplateSettings(self, format_, a1_x_mm, a1_y_mm, a1_x_pixel, a1_y_pixel, well_size_mm, well_spacing_mm, number_of_skip, rows, cols):
        if isinstance(format_, QVariant):
            format_ = format_.value()
        self.setFormat(format_)

    def setData(self):
        for i in range(self.rowCount()):
            for j in range(self.columnCount()):
                item = self.item(i, j)
                if not item:  # Create a new item if none exists
                    item = QTableWidgetItem()
                    self.setItem(i, j, item)
                # Reset to selectable by default
                item.setFlags(Qt.ItemIsEnabled | Qt.ItemIsSelectable)

        if self.number_of_skip > 0 and self.format != 0:
            for i in range(self.number_of_skip):
                for j in range(self.columns):  # Apply to rows
                    self.item(i, j).setFlags(self.item(i, j).flags() & ~Qt.ItemIsSelectable)
                    self.item(self.rows - 1 - i, j).setFlags(self.item(self.rows - 1 - i, j).flags() & ~Qt.ItemIsSelectable)
                for k in range(self.rows):  # Apply to columns
                    self.item(k, i).setFlags(self.item(k, i).flags() & ~Qt.ItemIsSelectable)
                    self.item(k, self.columns - 1 - i).setFlags(self.item(k, self.columns - 1 - i).flags() & ~Qt.ItemIsSelectable)

        # Update row headers
        row_headers = []
        for i in range(self.rows):
            if i < 26:
                label = chr(ord('A') + i)
            else:
                first_letter = chr(ord('A') + (i // 26) - 1)
                second_letter = chr(ord('A') + (i % 26))
                label = first_letter + second_letter
            row_headers.append(label)
        self.setVerticalHeaderLabels(row_headers)

        # Adjust vertical header width after setting labels
        self.verticalHeader().setSectionResizeMode(QHeaderView.ResizeToContents)

    def onDoubleClick(self, row, col):
        print("double click well", row, col)
        if (row >= 0 + self.number_of_skip and row <= self.rows-1-self.number_of_skip ) and ( col >= 0 + self.number_of_skip and col <= self.columns-1-self.number_of_skip ):
            x_mm = col*self.spacing_mm + self.a1_x_mm + WELLPLATE_OFFSET_X_mm
            y_mm = row*self.spacing_mm + self.a1_y_mm + WELLPLATE_OFFSET_Y_mm
            self.signal_wellSelectedPos.emit(x_mm,y_mm)
            print("well location:", (x_mm,y_mm))
            self.signal_wellSelected.emit(True)
        else:
            self.signal_wellSelected.emit(False)

    def onSingleClick(self,row,col):
        print("single click well", row, col)
        if (row >= 0 + self.number_of_skip and row <= self.rows-1-self.number_of_skip ) and ( col >= 0 + self.number_of_skip and col <= self.columns-1-self.number_of_skip ):
            self.signal_wellSelected.emit(True)
        else:
            self.signal_wellSelected.emit(False)

    def onSelectionChanged(self):
        selected_cells = self.get_selected_cells()
        self.signal_wellSelected.emit(bool(selected_cells))

    def get_selected_cells(self):
        list_of_selected_cells = []
        print("getting selected cells...")
        if self.format == 0:
            return list_of_selected_cells
        for index in self.selectedIndexes():
            row, col = index.row(), index.column()
            # Check if the cell is within the allowed bounds
            if (row >= 0 + self.number_of_skip and row <= self.rows - 1 - self.number_of_skip) and \
               (col >= 0 + self.number_of_skip and col <= self.columns - 1 - self.number_of_skip):
                list_of_selected_cells.append((row, col))
        if list_of_selected_cells:
            print("cells:", list_of_selected_cells)
        else:
            print("no cells")
        return list_of_selected_cells

    def resizeEvent(self, event):
        self.initUI()
        super().resizeEvent(event)

    def wheelEvent(self, event):
        # Ignore wheel events to prevent scrolling
        event.ignore()

    def scrollTo(self, index, hint=QAbstractItemView.EnsureVisible):
        pass

    def set_white_boundaries_style(self):
        style = """
        QTableWidget {
            gridline-color: white;
            border: 1px solid white;
        }
        QHeaderView::section {
            color: white;
        }
        """
        # QTableWidget::item {
        #     border: 1px solid white;
        # }
        self.setStyleSheet(style)


class Well1536SelectionWidget(QWidget):

    signal_wellSelected = Signal(bool)
    signal_wellSelectedPos = Signal(float,float)

    def __init__(self):
        super().__init__()
        self.format = 1536
        self.selected_cells = {}  # Dictionary to keep track of selected cells and their colors
        self.current_cell = None  # To track the current (green) cell
        self.rows = 32
        self.columns = 48
        self.spacing_mm = 2.25
        self.number_of_skip = 0
        self.well_size_mm = 1.5
        self.a1_x_mm = 11.0      # measured stage position - to update
        self.a1_y_mm = 7.86      # measured stage position - to update
        self.a1_x_pixel = 144    # coordinate on the png - to update
        self.a1_y_pixel = 108    # coordinate on the png - to update
        self.initUI()

    def initUI(self):
        self.setWindowTitle('1536 Well Plate')
        self.setGeometry(100, 100, 750, 400)  # Increased width to accommodate controls

        self.a = 11
        image_width = 48 * self.a
        image_height = 32 * self.a

        self.image = QPixmap(image_width, image_height)
        self.image.fill(QColor('white'))
        self.label = QLabel()
        self.label.setPixmap(self.image)
        self.label.setFixedSize(image_width, image_height)
        self.label.setAlignment(Qt.AlignCenter)

        self.cell_input = QLineEdit(self)
        self.cell_input.setPlaceholderText("e.g. AE12 or B4")
        go_button = QPushButton('Go to well', self)
        go_button.clicked.connect(self.go_to_cell)
        self.selection_input = QLineEdit(self)
        self.selection_input.setPlaceholderText("e.g. A1:E48, X1, AC24, Z2:AF6, ...")
        self.selection_input.editingFinished.connect(self.select_cells)

        # Create navigation buttons
        up_button = QPushButton('↑', self)
        left_button = QPushButton('←', self)
        right_button = QPushButton('→', self)
        down_button = QPushButton('↓', self)
        add_button = QPushButton('Select', self)

        # Connect navigation buttons to their respective functions
        up_button.clicked.connect(self.move_up)
        left_button.clicked.connect(self.move_left)
        right_button.clicked.connect(self.move_right)
        down_button.clicked.connect(self.move_down)
        add_button.clicked.connect(self.add_current_well)

        layout = QHBoxLayout()
        layout.addWidget(self.label)

        layout_controls = QVBoxLayout()
        layout_controls.addStretch(2)

        # Add navigation buttons in a + sign layout
        layout_move = QGridLayout()
        layout_move.addWidget(up_button, 0, 2)
        layout_move.addWidget(left_button, 1, 1)
        layout_move.addWidget(add_button, 1, 2)
        layout_move.addWidget(right_button, 1, 3)
        layout_move.addWidget(down_button, 2, 2)
        layout_move.setColumnStretch(0, 1)
        layout_move.setColumnStretch(4, 1)
        layout_controls.addLayout(layout_move)

        layout_controls.addStretch(1)

        layout_input = QGridLayout()
        layout_input.addWidget(QLabel("Well Navigation"), 0, 0)
        layout_input.addWidget(self.cell_input, 0, 1)
        layout_input.addWidget(go_button, 0, 2)
        layout_input.addWidget(QLabel("Well Selection"), 1, 0)
        layout_input.addWidget(self.selection_input, 1, 1, 1, 2)
        layout_controls.addLayout(layout_input)

        control_widget = QWidget()
        control_widget.setLayout(layout_controls)
        control_widget.setFixedHeight(image_height)  # Set the height of controls to match the image

        layout.addWidget(control_widget)
        self.setLayout(layout)

    def move_up(self):
        if self.current_cell:
            row, col = self.current_cell
            if row > 0:
                self.current_cell = (row - 1, col)
                self.update_current_cell()

    def move_left(self):
        if self.current_cell:
            row, col = self.current_cell
            if col > 0:
                self.current_cell = (row, col - 1)
                self.update_current_cell()

    def move_right(self):
        if self.current_cell:
            row, col = self.current_cell
            if col < self.columns - 1:
                self.current_cell = (row, col + 1)
                self.update_current_cell()

    def move_down(self):
        if self.current_cell:
            row, col = self.current_cell
            if row < self.rows - 1:
                self.current_cell = (row + 1, col)
                self.update_current_cell()

    def add_current_well(self):
        if self.current_cell:
            row, col = self.current_cell
            cell_name = f"{chr(65 + row)}{col + 1}"

            if (row, col) in self.selected_cells:
                # If the well is already selected, remove it
                del self.selected_cells[(row, col)]
                self.remove_well_from_selection_input(cell_name)
                print(f"Removed well {cell_name}")
            else:
                # If the well is not selected, add it
                self.selected_cells[(row, col)] = '#1f77b4'  # Add to selected cells with blue color
                self.add_well_to_selection_input(cell_name)
                print(f"Added well {cell_name}")

            self.redraw_wells()
            self.signal_wellSelected.emit(bool(self.selected_cells))

    def add_well_to_selection_input(self, cell_name):
        current_selection = self.selection_input.text()
        if current_selection:
            self.selection_input.setText(f"{current_selection}, {cell_name}")
        else:
            self.selection_input.setText(cell_name)

    def remove_well_from_selection_input(self, cell_name):
        current_selection = self.selection_input.text()
        cells = [cell.strip() for cell in current_selection.split(',')]
        if cell_name in cells:
            cells.remove(cell_name)
            self.selection_input.setText(', '.join(cells))

    def update_current_cell(self):
        self.redraw_wells()
        row, col = self.current_cell
        if row < 26:
            row_label = chr(65 + row)
        else:
            row_label = chr(64 + (row // 26)) + chr(65 + (row % 26))
        # Update cell_input with the correct label (e.g., A1, B2, AA1, etc.)
        self.cell_input.setText(f"{row_label}{col + 1}")

        x_mm = col * self.spacing_mm + self.a1_x_mm + WELLPLATE_OFFSET_X_mm
        y_mm = row * self.spacing_mm + self.a1_y_mm + WELLPLATE_OFFSET_Y_mm
        self.signal_wellSelectedPos.emit(x_mm, y_mm)

    def redraw_wells(self):
        self.image.fill(QColor('white'))  # Clear the pixmap first
        painter = QPainter(self.image)
        painter.setPen(QColor('white'))
        # Draw selected cells in red
        for (row, col), color in self.selected_cells.items():
            painter.setBrush(QColor(color))
            painter.drawRect(col * self.a, row * self.a, self.a, self.a)
        # Draw current cell in green
        if self.current_cell:
            painter.setBrush(Qt.NoBrush)  # No fill
            painter.setPen(QPen(QColor('red'), 2))  # Red outline, 2 pixels wide
            row, col = self.current_cell
            painter.drawRect(col * self.a+2, row * self.a+2, self.a-3, self.a-3)
        painter.end()
        self.label.setPixmap(self.image)

    def go_to_cell(self):
        cell_desc = self.cell_input.text().strip()
        match = re.match(r'([A-Za-z]+)(\d+)', cell_desc)
        if match:
            row_part, col_part = match.groups()
            row_index = self.row_to_index(row_part)
            col_index = int(col_part) - 1
            self.current_cell = (row_index, col_index)  # Update the current cell
            self.redraw_wells()  # Redraw with the new current cell
            x_mm = col_index * self.spacing_mm + self.a1_x_mm + WELLPLATE_OFFSET_X_mm
            y_mm = row_index * self.spacing_mm + self.a1_y_mm + WELLPLATE_OFFSET_Y_mm
            self.signal_wellSelectedPos.emit(x_mm,y_mm)

    def select_cells(self):
        # first clear selection
        self.selected_cells = {}

        pattern = r'([A-Za-z]+)(\d+):?([A-Za-z]*)(\d*)'
        cell_descriptions = self.selection_input.text().split(',')
        for desc in cell_descriptions:
            match = re.match(pattern, desc.strip())
            if match:
                start_row, start_col, end_row, end_col = match.groups()
                start_row_index = self.row_to_index(start_row)
                start_col_index = int(start_col) - 1

                if end_row and end_col:  # It's a range
                    end_row_index = self.row_to_index(end_row)
                    end_col_index = int(end_col) - 1
                    for row in range(min(start_row_index, end_row_index), max(start_row_index, end_row_index) + 1):
                        for col in range(min(start_col_index, end_col_index), max(start_col_index, end_col_index) + 1):
                            self.selected_cells[(row, col)] = '#1f77b4'
                else:  # It's a single cell
                    self.selected_cells[(start_row_index, start_col_index)] = '#1f77b4'
        self.redraw_wells()
        if self.selected_cells:
            self.signal_wellSelected.emit(True)

    def row_to_index(self, row):
        index = 0
        for char in row:
            index = index * 26 + (ord(char.upper()) - ord('A') + 1)
        return index - 1

    def onSelectionChanged(self):
        selected_cells = self.get_selected_cells()

    def get_selected_cells(self):
        list_of_selected_cells = list(self.selected_cells.keys())
        return(list_of_selected_cells)


class LedMatrixSettingsDialog(QDialog):
    def __init__(self,led_array):
        self.led_array = led_array
        super().__init__()
        self.setWindowTitle("LED Matrix Settings")

        self.layout = QVBoxLayout()

        # Add QDoubleSpinBox for LED intensity (0-1)
        self.NA_spinbox = QDoubleSpinBox()
        self.NA_spinbox.setRange(0, 1)
        self.NA_spinbox.setSingleStep(0.01)
        self.NA_spinbox.setValue(self.led_array.NA)

        NA_layout = QHBoxLayout()
        NA_layout.addWidget(QLabel("NA"))
        NA_layout.addWidget(self.NA_spinbox)

        self.layout.addLayout(NA_layout)
        self.setLayout(self.layout)

        # add ok/cancel buttons
        self.button_box = QDialogButtonBox(QDialogButtonBox.Ok | QDialogButtonBox.Cancel)
        self.button_box.accepted.connect(self.accept)
        self.button_box.rejected.connect(self.reject)
        self.layout.addWidget(self.button_box)

        self.button_box.accepted.connect(self.update_NA)

    def update_NA(self):
        self.led_array.set_NA(self.NA_spinbox.value())


class SampleSettingsWidget(QFrame):
    def __init__(self, ObjectivesWidget, WellplateFormatWidget, *args, **kwargs):
        super().__init__(*args, **kwargs)
        self.objectivesWidget = ObjectivesWidget
        self.wellplateFormatWidget = WellplateFormatWidget

        # Set up the layout
        top_row_layout = QGridLayout()
        top_row_layout.setSpacing(2)
        top_row_layout.setContentsMargins(0, 2, 0, 2)
        top_row_layout.addWidget(self.objectivesWidget, 0, 0)
        top_row_layout.addWidget(self.wellplateFormatWidget, 0, 1)
        self.setLayout(top_row_layout)
        self.setFrameStyle(QFrame.Panel | QFrame.Raised)

<<<<<<< HEAD
class SquidFilterWidget(QFrame):
    def __init__(self, parent, *args, **kwargs):
        super().__init__(*args, **kwargs)
        self.microscope = parent
        self.add_components()

    def add_components(self):
        # Layout for the position label
        self.position_label = QLabel("Position: 0", self)
        position_layout = QHBoxLayout()
        position_layout.addWidget(self.position_label)

        # Layout for the status label
        self.status_label = QLabel("Status: Ready", self)
        status_layout = QHBoxLayout()
        status_layout.addWidget(self.status_label)

        # Layout for the editText, label, and button
        self.edit_text = QLineEdit(self)
        self.edit_text.setMaxLength(1)  # Restrict to one character
        self.edit_text.setText('0')
        move_to_pos_label = QLabel("move to pos.", self)
        self.move_spin_btn = QPushButton("Move To", self)

        move_to_pos_layout = QHBoxLayout()
        move_to_pos_layout.addWidget(move_to_pos_label)
        move_to_pos_layout.addWidget(self.edit_text)
        move_to_pos_layout.addWidget(self.move_spin_btn)

        # Buttons for controlling the filter spin
        self.previous_btn = QPushButton("Previous", self)
        self.next_btn = QPushButton("Next", self)
        self.home_btn = QPushButton("Homing", self)

        buttons_layout = QHBoxLayout()
        buttons_layout.addWidget(self.previous_btn)
        buttons_layout.addWidget(self.next_btn)
        buttons_layout.addWidget(self.home_btn)

        # Main vertical layout
        main_layout = QVBoxLayout()
        main_layout.addLayout(position_layout)
        main_layout.addLayout(status_layout)
        main_layout.addLayout(move_to_pos_layout)  # Layout with editText, label, and button
        main_layout.addLayout(buttons_layout)

        self.setLayout(main_layout)

        # Connect signals and slots
        self.previous_btn.clicked.connect(self.decrement_position)
        self.next_btn.clicked.connect(self.increment_position)
        self.home_btn.clicked.connect(self.home_position)
        self.move_spin_btn.clicked.connect(self.move_to_position)

    def update_position(self, position):
        self.position_label.setText(f"Position: {position}")

    def decrement_position(self):
        current_position = int(self.position_label.text().split(": ")[1])
        new_position = max(0, current_position - 1)  # Ensure position doesn't go below 0
        if current_position != new_position:
            self.microscope.squid_filter_wheel.previous_position()
            self.update_position(new_position)

    def increment_position(self):
        current_position = int(self.position_label.text().split(": ")[1])
        new_position = min(SQUID_FILTERWHEEL_MAX_INDEX, current_position + 1)  # Ensure position doesn't go above SQUID_FILTERWHEEL_MAX_INDEX
        if current_position != new_position:
            self.microscope.squid_filter_wheel.next_position()
            self.update_position(new_position)

    def home_position(self):
        self.update_position(0)
        self.status_label.setText("Status: Homed")
        self.microscope.squid_filter_wheel.homing()

    def move_to_position(self):
        try:
            position = int(self.edit_text.text())
            if position != int(self.position_label.text().split(": ")[1]):
                self.microscope.squid_filter_wheel.set_emission(position)
            self.update_position(position)
        except ValueError:
            self.status_label.setText("Status: Invalid input")
            self.position_label.setText("Position: Invalid")

    def update_position(self, position):
        self.position_label.setText(f"Position: {position}")
=======
        # Connect signals for saving settings
        self.objectivesWidget.signal_objective_changed.connect(self.save_settings)
        self.wellplateFormatWidget.signalWellplateSettings.connect(lambda *args: self.save_settings())

    def save_settings(self):
        """Save current objective and wellplate format to cache"""
        os.makedirs('cache', exist_ok=True)
        data = {
            'objective': self.objectivesWidget.dropdown.currentText(),
            'wellplate_format': self.wellplateFormatWidget.wellplate_format
        }

        with open('cache/objective_and_sample_format.txt', 'w') as f:
            json.dump(data, f)
>>>>>>> 3f4088cc
<|MERGE_RESOLUTION|>--- conflicted
+++ resolved
@@ -7836,8 +7836,19 @@
         top_row_layout.addWidget(self.wellplateFormatWidget, 0, 1)
         self.setLayout(top_row_layout)
         self.setFrameStyle(QFrame.Panel | QFrame.Raised)
-
-<<<<<<< HEAD
+    
+    def save_settings(self):
+        """Save current objective and wellplate format to cache"""
+        os.makedirs('cache', exist_ok=True)
+        data = {
+            'objective': self.objectivesWidget.dropdown.currentText(),
+            'wellplate_format': self.wellplateFormatWidget.wellplate_format
+        }
+
+        with open('cache/objective_and_sample_format.txt', 'w') as f:
+            json.dump(data, f)
+        
+        
 class SquidFilterWidget(QFrame):
     def __init__(self, parent, *args, **kwargs):
         super().__init__(*args, **kwargs)
@@ -7926,7 +7937,7 @@
 
     def update_position(self, position):
         self.position_label.setText(f"Position: {position}")
-=======
+
         # Connect signals for saving settings
         self.objectivesWidget.signal_objective_changed.connect(self.save_settings)
         self.wellplateFormatWidget.signalWellplateSettings.connect(lambda *args: self.save_settings())
@@ -7940,5 +7951,4 @@
         }
 
         with open('cache/objective_and_sample_format.txt', 'w') as f:
-            json.dump(data, f)
->>>>>>> 3f4088cc
+            json.dump(data, f)